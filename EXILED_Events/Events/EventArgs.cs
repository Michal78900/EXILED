--- conflicted
+++ resolved
@@ -436,9 +436,6 @@
 			}
 			get => bannedPlayer;
 		}
-<<<<<<< HEAD
-
-=======
 		public ReferenceHub Issuer
 		{
 			set
@@ -449,12 +446,8 @@
 					             + $" changed the ban issuer from user {issuer.nicknameSync.Network_myNickSync} ({issuer.characterClassManager.UserId}) to {value.nicknameSync.Network_myNickSync} ({value.characterClassManager.UserId})");
 				issuer = value;
 			}
-			get
-			{
-				return issuer;
-			}
-		}
->>>>>>> db0922e9
+            get => issuer;
+		}
 		private void LogBanChange(string msg)
 		{
 			string time = TimeBehaviour.FormatTime("yyyy-MM-dd HH:mm:ss.fff zzz");
