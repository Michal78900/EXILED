--- conflicted
+++ resolved
@@ -19,10 +19,6 @@
 		internal static DateTime RoundTime;
 		public static Random Gen = new Random();
 		public static string VersionUpdateUrl = "none";
-<<<<<<< HEAD
-		public static ExiledVersion Version = new ExiledVersion { Major = 1, Minor = 10, Patch = 0 };
-
-=======
 		public bool TestingEnabled;
 		public bool AutoUpdateEnabled;
 		public static ExiledVersion Version = new ExiledVersion
@@ -32,7 +28,6 @@
 			Patch = 0
 		};
 		
->>>>>>> 16f3893c
 		//The below variables are used to disable the patch for any particular event, allowing devs to implement events themselves.
 		#region Patch Disable
 		public static bool AntiFlyPatchDisable;
@@ -69,7 +64,6 @@
 		public static bool Scp106ContainEventDisable;
 		public static bool SetGroupEventDisable;
 		public static bool FemurEnterEventDisable;
-<<<<<<< HEAD
 		public static bool CmdSyncDataEventDisable;
 		public static bool GrenadeExplosionEventDisabled;
 		public static bool WarheadKeycardAccessEventDisable;
@@ -89,24 +83,12 @@
 		public static bool PreAuthEventPatchDisable;
 		#endregion
 
-		private EventHandlers handlers;
-
-		//The below variable is used to increment the name of the harmony instance, otherwise harmony will not work upon a plugin reload.
-		private static int patchFixer;
-
-=======
-        public static bool CmdSyncDataEventDisable;
-        public static bool GrenadeExplosionEventDisabled;
-        public static bool WarheadKeycardAccessEventDisable;
-        public static bool Scp079ExpGainEventDisable;
-
 
         private EventHandlers handlers;
 
         private CommandHandler commands;
 		//The below variable is used to incriment the name of the harmony instance, otherwise harmony will not work upon a plugin reload.
 		private static int _patchFixer;
->>>>>>> 16f3893c
 		public static bool Scp173Fix;
 		public static bool Scp096Fix;
 		public static bool WarheadLocked;
@@ -126,17 +108,11 @@
 
 		public override void OnEnable()
 		{
-<<<<<<< HEAD
 			Log.Info(Environment.CurrentDirectory);
 			Log.Info("Enabled.");
 			Log.Info($"Checking version status...");
 			ServerConsole.AddLog($"ServerMod - Version {Version.Major}.{Version.Minor}.{Version.Patch}-EXILED LOGTYPE-8");
 			if (Config.GetBool("exiled_auto_update", true))
-=======
-			Log.Info($"Checking version status..");
-			Log.Info($"ServerMod - Version {Version.Major}.{Version.Minor}.{Version.Patch}-EXILED");
-			if (AutoUpdateEnabled)
->>>>>>> 16f3893c
 			{
 				if (IsUpdateAvailable())
 				{
@@ -144,18 +120,11 @@
 					AutoUpdate();
 				}
 			}
-<<<<<<< HEAD
 
 			ReloadConfigs();
 			Log.Debug("Adding Event Handlers...");
 			handlers = new EventHandlers(this);
 
-=======
-			
-			Log.Debug("Adding Event Handlers..");
-			handlers = new EventHandlers(this);
-			commands = new CommandHandler(this);
->>>>>>> 16f3893c
 			Events.WaitingForPlayersEvent += handlers.OnWaitingForPlayers;
 			Events.RoundStartEvent += handlers.OnRoundStart;
 			Events.RemoteAdminCommandEvent += commands.OnRaCommand;
@@ -181,7 +150,6 @@
 			ServerConsole.ReloadServerName();
 		}
 
-<<<<<<< HEAD
 		public static void ReloadConfigs()
 		{
 			Scp173Fix = Config.GetBool("exiled_tut_fix173", true);
@@ -192,8 +160,6 @@
 			AntiFlyThreashold = Config.GetInt("exiled_antifly_threashold", 5);
 		}
 
-=======
->>>>>>> 16f3893c
 		private void AutoUpdate()
 		{
 			try
@@ -246,13 +212,8 @@
 				Log.Error($"Auto-update error: {exception}");
 			}
 		}
-<<<<<<< HEAD
-
-		public static void DeleteDirectory(string target_dir)
-=======
 		
 		public static void DeleteDirectory(string targetDir)
->>>>>>> 16f3893c
 		{
 			string[] files = Directory.GetFiles(targetDir);
 			string[] dirs = Directory.GetDirectories(targetDir);
@@ -281,58 +242,21 @@
 			Events.PlayerDeathEvent -= handlers.OnPlayerDeath;
 
 			handlers = null;
-<<<<<<< HEAD
 			Log.Debug("Unpatching...");
-=======
-			commands = null;
-			Log.Debug("Unpatching..");
->>>>>>> 16f3893c
 			instance.UnpatchAll();
 			Log.Debug("Unpatching complete. Goodbye. :c");
 		}
 
 		//The below is called when the EXILED loader reloads all plugins. The reloading process calls OnDisable, then OnReload, unloads the plugin and reloads the new version, then OnEnable.
-<<<<<<< HEAD
 		public override void OnReload() => Log.Info("Reloading.");
 
 		public override string getName { get; }
-=======
-		public override void OnReload() {}
-		public override void ReloadConfig()
-		{
-			TestingEnabled = Config.GetBool($"{ConfigPrefix}testing");
-			AutoUpdateEnabled = Config.GetBool("exiled_auto_update", true);
-			Scp173Fix = Config.GetBool("exiled_tut_fix173", true);
-			Scp096Fix = Config.GetBool("exiled_tut_fix096", true);
-			NameTracking = Config.GetBool("exiled_name_tracking", true);
-		}
->>>>>>> 16f3893c
 
 		public static double GetRoundDuration() => Math.Abs((RoundTime - DateTime.Now).TotalSeconds);
 
 		public bool IsUpdateAvailable()
 		{
-<<<<<<< HEAD
 			try
-=======
-			string url = "https://github.com/galaxy119/EXILED/releases/";
-			url += TestingEnabled ? "" : "latest/";
-			HttpWebRequest request = (HttpWebRequest) WebRequest.Create($"{url}");
-			HttpWebResponse response = (HttpWebResponse) request.GetResponse();
-			Stream stream = response.GetResponseStream();
-			if (stream == null)
-			{
-				throw new InvalidOperationException("No response from Github. This shouldn't happen, yell at Joker.");
-			}
-			StreamReader reader = new StreamReader(stream);
-			string read = reader.ReadToEnd();
-			string[] readArray = read.Split(new[] { Environment.NewLine }, StringSplitOptions.None);
-			string line = readArray.FirstOrDefault(s => s.Contains("EXILED.tar.gz"));
-			string version = Between(line, "/galaxy119/EXILED/releases/download/", "/EXILED.tar.gz");
-			string[] versionArray = version.Split('.');
-
-			if (!int.TryParse(versionArray[0], out int major))
->>>>>>> 16f3893c
 			{
 				string url = "https://github.com/galaxy119/EXILED/releases/" + (Config.GetBool("exiled_testing") ? "" : "latest/");
 				HttpWebRequest request = (HttpWebRequest)WebRequest.Create($"{url}");
