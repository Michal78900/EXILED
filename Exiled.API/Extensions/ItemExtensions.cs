--- conflicted
+++ resolved
@@ -85,10 +85,6 @@
         /// </summary>
         /// <param name="type">The item to be checked.</param>
         /// <returns>Returns whether the <see cref="ItemType"/> is a keycard or not.</returns>
-<<<<<<< HEAD
-        public static bool IsKeycard(this ItemType type) =>
-            type is ItemType.KeycardChaosInsurgency or ItemType.KeycardContainmentEngineer or ItemType.KeycardFacilityManager or ItemType.KeycardGuard or ItemType.KeycardJanitor or ItemType.KeycardNTFCommander or ItemType.KeycardNTFLieutenant or ItemType.KeycardO5 or ItemType.KeycardScientist or ItemType.KeycardResearchCoordinator or ItemType.KeycardNTFOfficer or ItemType.KeycardZoneManager;
-=======
         public static bool IsKeycard(this ItemType type) => type switch
         {
             ItemType.KeycardJanitor or ItemType.KeycardScientist or ItemType.KeycardResearchCoordinator or ItemType.KeycardZoneManager or
@@ -96,7 +92,6 @@
             ItemType.KeycardNTFCommander or ItemType.KeycardFacilityManager or ItemType.KeycardChaosInsurgency or ItemType.KeycardO5 => true,
             _ => false,
         };
->>>>>>> f866218e
 
         /// <summary>
         /// Gets the default ammo of a weapon.
