--- conflicted
+++ resolved
@@ -13,12 +13,8 @@
 
     using Exiled.API.Features;
     using Exiled.API.Features.Spawn;
-<<<<<<< HEAD
     using InventorySystem;
     using InventorySystem.Configs;
-=======
-
->>>>>>> f34c8aa6
     using PlayerRoles;
     using PlayerRoles.FirstPersonControl;
 
