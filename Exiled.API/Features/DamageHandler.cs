// -----------------------------------------------------------------------
// <copyright file="DamageHandler.cs" company="Exiled Team">
// Copyright (c) Exiled Team. All rights reserved.
// Licensed under the CC BY-SA 3.0 license.
// </copyright>
// -----------------------------------------------------------------------

namespace Exiled.API.Features
{
    using System.Collections.Generic;

    using Dissonance;

    using Exiled.API.Enums;
    using Exiled.API.Features.Items;

    using PlayerStatsSystem;

    /// <summary>
    /// A wrapper for <see cref="DamageHandlerBase"/>.
    /// </summary>
    public class DamageHandler
    {
        private readonly Dictionary<DeathTranslation, DamageType> translationConversion = new Dictionary<DeathTranslation, DamageType>
            {
                { DeathTranslations.Asphyxiated, DamageType.Asphyxiation },
                { DeathTranslations.Bleeding, DamageType.Bleeding },
                { DeathTranslations.Crushed, DamageType.Crushed },
                { DeathTranslations.Decontamination, DamageType.Decontamination },
                { DeathTranslations.Explosion, DamageType.Explosion },
                { DeathTranslations.Falldown, DamageType.Falldown },
                { DeathTranslations.Poisoned, DamageType.Poison },
                { DeathTranslations.Recontained, DamageType.Recontainment },
                { DeathTranslations.Scp049, DamageType.Scp049 },
                { DeathTranslations.Scp096, DamageType.Scp096 },
                { DeathTranslations.Scp173, DamageType.Scp173 },
                { DeathTranslations.Scp207, DamageType.Scp207 },
                { DeathTranslations.Scp939, DamageType.Scp939 },
                { DeathTranslations.Tesla, DamageType.Tesla },
                { DeathTranslations.Unknown, DamageType.Unknown },
                { DeathTranslations.Warhead, DamageType.Warhead },
                { DeathTranslations.Zombie, DamageType.Scp0492 },
                { DeathTranslations.BulletWounds, DamageType.Firearm },
                { DeathTranslations.PocketDecay, DamageType.PocketDimension },
                { DeathTranslations.SeveredHands, DamageType.SeveredHands },
                { DeathTranslations.FriendlyFireDetector, DamageType.FriendlyFireDetector },
                { DeathTranslations.UsedAs106Bait, DamageType.FemurBreaker },
                { DeathTranslations.MicroHID, DamageType.MicroHid },
            };

        private readonly Dictionary<ItemType, DamageType> itemConversion = new Dictionary<ItemType, DamageType>
        {
            { ItemType.GunCrossvec, DamageType.Crossvec },
            { ItemType.GunLogicer, DamageType.Logicer },
            { ItemType.GunRevolver, DamageType.Revolver },
            { ItemType.GunShotgun, DamageType.Shotgun },
            { ItemType.GunAK, DamageType.AK },
            { ItemType.GunCOM15, DamageType.Com15 },
            { ItemType.GunCOM18, DamageType.Com18 },
            { ItemType.GunFSP9, DamageType.Fsp9 },
            { ItemType.GunE11SR, DamageType.E11Sr },
        };

        /// <summary>
        /// Initializes a new instance of the <see cref="DamageHandler"/> class.
        /// </summary>
        /// <param name="target">The <see cref="Player"/> target of the handler.</param>
        /// <param name="handlerBase">The <see cref="DamageHandlerBase"/> to initialize from.</param>
        public DamageHandler(Player target, DamageHandlerBase handlerBase)
        {
            Base = handlerBase;
            Target = target;
            Attacker = handlerBase is AttackerDamageHandler attacker ? Player.Get(attacker.Attacker.Hub) : null;
            Item = handlerBase is FirearmDamageHandler ? Attacker.CurrentItem : null;
        }

        /// <summary>
        /// Gets or sets the <see cref="DamageHandlerBase"/> base for this handler.
        /// </summary>
        public DamageHandlerBase Base { get; set; }

        /// <summary>
        /// Gets the <see cref="Player"/> target.
        /// </summary>
        public Player Target { get; }

        /// <summary>
        /// Gets or sets the <see cref="Player"/> attacker. CAN BE NULL!.
        /// </summary>
        public Player Attacker { get; set; }

        /// <summary>
        /// Gets or sets the amount of damage to be dealt.
        /// </summary>
        public float Amount
        {
            get
            {
                if (Base is StandardDamageHandler standard)
                    return standard.Damage;
                else
                    return 0f;
            }

            set
            {
                if (Base is StandardDamageHandler standard)
                    standard.Damage = value;
            }
        }

        /// <summary>
        /// Gets the <see cref="DamageType"/> for the handler.
        /// </summary>
        public DamageType Type
        {
            get
            {
                if (Item != null)
                {
                    switch (Item)
                    {
                        case Firearm _:
<<<<<<< HEAD
                            if (Item != null && itemConversion.ContainsKey(Item.Type))
                                return itemConversion[Item.Type];
=======
>>>>>>> 5d88ca29
                            return DamageType.Firearm;
                        case MicroHid _:
                            return DamageType.MicroHid;
                    }
                }
                else
                {
                    switch (Base)
                    {
                        case CustomReasonDamageHandler _:
                            return DamageType.Custom;
                        case WarheadDamageHandler _:
                            return DamageType.Warhead;
<<<<<<< HEAD
                        case Scp096DamageHandler _:
                            return DamageType.Scp096;
                        case ScpDamageHandler scp:
                        {
                            DeathTranslation translation = DeathTranslations.TranslationsById[scp._translationId];
                            if (translation.Id == DeathTranslations.PocketDecay.Id)
                                return DamageType.Scp106;
                            return translationConversion.ContainsKey(translation) ? translationConversion[translation] : DamageType.Scp;
                        }

=======
                        case ScpDamageHandler scp:
                            return scp._translationId == DeathTranslations.PocketDecay.Id ? DamageType.PocketDimension : DamageType.Scp;
>>>>>>> 5d88ca29
                        case ExplosionDamageHandler _:
                            return DamageType.Explosion;
                        case Scp018DamageHandler _:
                            return DamageType.Scp018;
                        case RecontainmentDamageHandler _:
                            return DamageType.Recontainment;
                        case UniversalDamageHandler universal:
                        {
                            DeathTranslation translation = DeathTranslations.TranslationsById[universal.TranslationId];
<<<<<<< HEAD
                            if (translationConversion.ContainsKey(translation))
                                return translationConversion[translation];
=======
                            if (translation.Id == DeathTranslations.Asphyxiated.Id)
                                return DamageType.Asphyxiation;
                            if (translation.Id == DeathTranslations.Bleeding.Id)
                                return DamageType.Bleeding;
                            if (translation.Id == DeathTranslations.Decontamination.Id)
                                return DamageType.Decontamination;
                            if (translation.Id == DeathTranslations.Poisoned.Id)
                                return DamageType.Poison;
                            if (translation.Id == DeathTranslations.Falldown.Id)
                                return DamageType.Falldown;
                            if (translation.Id == DeathTranslations.Tesla.Id)
                                return DamageType.Tesla;
                            if (translation.Id == DeathTranslations.Scp207.Id)
                                return DamageType.Scp207;
                            if (translation.Id == DeathTranslations.Crushed.Id)
                                return DamageType.Crushed;
                            if (translation.Id == DeathTranslations.UsedAs106Bait.Id)
                                return DamageType.FemurBreaker;
                            if (translation.Id == DeathTranslations.FriendlyFireDetector.Id)
                                return DamageType.FriendlyFireDetector;
                            if (translation.Id == DeathTranslations.SeveredHands.Id)
                                return DamageType.SeveredHands;
>>>>>>> 5d88ca29

                            Log.Warn($"{nameof(DamageHandler)}.{nameof(Type)}: No matching {nameof(DamageType)} for {nameof(UniversalDamageHandler)} with ID {translation.Id}, type will be reported as {DamageType.Unknown}. Report this to EXILED Devs.");
                            break;
                        }
                    }
                }

                return DamageType.Unknown;
            }
        }

        /// <summary>
        /// Gets the <see cref="Item"/> used to create the damage handler. CAN BE NULL!.
        /// </summary>
        public Item Item { get; }

        /// <inheritdoc/>
        public override string ToString() => $"{Target} {Amount} ({Type}) {(Attacker != null ? Attacker.Nickname : "No one")} {(Item != null ? Item.ToString() : "No item")}";
    }
}<|MERGE_RESOLUTION|>--- conflicted
+++ resolved
@@ -121,11 +121,9 @@
                     switch (Item)
                     {
                         case Firearm _:
-<<<<<<< HEAD
                             if (Item != null && itemConversion.ContainsKey(Item.Type))
                                 return itemConversion[Item.Type];
-=======
->>>>>>> 5d88ca29
+
                             return DamageType.Firearm;
                         case MicroHid _:
                             return DamageType.MicroHid;
@@ -139,7 +137,6 @@
                             return DamageType.Custom;
                         case WarheadDamageHandler _:
                             return DamageType.Warhead;
-<<<<<<< HEAD
                         case Scp096DamageHandler _:
                             return DamageType.Scp096;
                         case ScpDamageHandler scp:
@@ -150,10 +147,6 @@
                             return translationConversion.ContainsKey(translation) ? translationConversion[translation] : DamageType.Scp;
                         }
 
-=======
-                        case ScpDamageHandler scp:
-                            return scp._translationId == DeathTranslations.PocketDecay.Id ? DamageType.PocketDimension : DamageType.Scp;
->>>>>>> 5d88ca29
                         case ExplosionDamageHandler _:
                             return DamageType.Explosion;
                         case Scp018DamageHandler _:
@@ -163,10 +156,9 @@
                         case UniversalDamageHandler universal:
                         {
                             DeathTranslation translation = DeathTranslations.TranslationsById[universal.TranslationId];
-<<<<<<< HEAD
+
                             if (translationConversion.ContainsKey(translation))
                                 return translationConversion[translation];
-=======
                             if (translation.Id == DeathTranslations.Asphyxiated.Id)
                                 return DamageType.Asphyxiation;
                             if (translation.Id == DeathTranslations.Bleeding.Id)
@@ -189,7 +181,6 @@
                                 return DamageType.FriendlyFireDetector;
                             if (translation.Id == DeathTranslations.SeveredHands.Id)
                                 return DamageType.SeveredHands;
->>>>>>> 5d88ca29
 
                             Log.Warn($"{nameof(DamageHandler)}.{nameof(Type)}: No matching {nameof(DamageType)} for {nameof(UniversalDamageHandler)} with ID {translation.Id}, type will be reported as {DamageType.Unknown}. Report this to EXILED Devs.");
                             break;
