// -----------------------------------------------------------------------
// <copyright file="Map.cs" company="Exiled Team">
// Copyright (c) Exiled Team. All rights reserved.
// Licensed under the CC BY-SA 3.0 license.
// </copyright>
// -----------------------------------------------------------------------

namespace Exiled.API.Features
{
    using System.Collections.Generic;
    using System.Collections.ObjectModel;
    using System.Linq;
    using System.Text.RegularExpressions;

    using Exiled.API.Enums;
    using Exiled.API.Features.Items;

    using Interactables.Interobjects.DoorUtils;

    using InventorySystem.Items.Pickups;

    using LightContainmentZoneDecontamination;

    using MapGeneration.Distributors;

    using Mirror;

    using UnityEngine;

    using Object = UnityEngine.Object;

    /// <summary>
    /// A set of tools to easily handle the in-game map.
    /// </summary>
    public static class Map
    {
        /// <summary>
        /// A list of <see cref="Room"/>s on the map.
        /// </summary>
        internal static readonly List<Room> RoomsValue = new List<Room>(250);

        /// <summary>
        /// A list of <see cref="Door"/>s on the map.
        /// </summary>
        internal static readonly List<Door> DoorsValue = new List<Door>(250);

        /// <summary>
        /// A list of <see cref="Camera079"/>s on the map.
        /// </summary>
        internal static readonly List<Camera079> CamerasValue = new List<Camera079>(250);

        /// <summary>
        /// A list of <see cref="Lift"/>s on the map.
        /// </summary>
        internal static readonly List<Lift> LiftsValue = new List<Lift>(10);

        /// <summary>
        /// A list of <see cref="Locker"/>s on the map.
        /// </summary>
        internal static readonly List<Locker> LockersValue = new List<Locker>(250);

        /// <summary>
        /// A list of <see cref="PocketDimensionTeleport"/>s on the map.
        /// </summary>
        internal static readonly List<PocketDimensionTeleport> TeleportsValue = new List<PocketDimensionTeleport>(8);

        /// <summary>
        /// A list of <see cref="TeslaGate"/>s on the map.
        /// </summary>
        internal static readonly List<TeslaGate> TeslasValue = new List<TeslaGate>(10);

        /// <summary>
        /// A list of <see cref="Ragdoll"/>s on the map.
        /// </summary>
        internal static readonly List<Ragdoll> RagdollsValue = new List<Ragdoll>();

        private static readonly ReadOnlyCollection<Room> ReadOnlyRoomsValue = RoomsValue.AsReadOnly();
        private static readonly ReadOnlyCollection<Door> ReadOnlyDoorsValue = DoorsValue.AsReadOnly();
        private static readonly ReadOnlyCollection<Lift> ReadOnlyLiftsValue = LiftsValue.AsReadOnly();
        private static readonly ReadOnlyCollection<Camera079> ReadOnlyCamerasValue = CamerasValue.AsReadOnly();
        private static readonly ReadOnlyCollection<TeslaGate> ReadOnlyTeslasValue = TeslasValue.AsReadOnly();
<<<<<<< HEAD
        private static readonly ReadOnlyCollection<PocketDimensionTeleport> ReadOnlyTeleportsValue = TeleportsValue.AsReadOnly();
        private static readonly ReadOnlyCollection<Locker> ReadOnlyLockersValue = LockersValue.AsReadOnly();
=======
        private static readonly ReadOnlyCollection<Ragdoll> ReadOnlyRagdollsValue = RagdollsValue.AsReadOnly();
>>>>>>> 11c80685

        private static readonly RaycastHit[] CachedFindParentRoomRaycast = new RaycastHit[1];

        /// <summary>
        /// Gets a value indicating whether decontamination has begun in the light containment zone.
        /// </summary>
        public static bool IsLczDecontaminated => DecontaminationController.Singleton._stopUpdating;

        /// <summary>
        /// Gets the number of activated generators.
        /// </summary>
        public static int ActivatedGenerators => Generator079.mainGenerator.totalVoltage;

        /// <summary>
        /// Gets all <see cref="Room"/> objects.
        /// </summary>
        public static ReadOnlyCollection<Room> Rooms => ReadOnlyRoomsValue;

        /// <summary>
        /// Gets all <see cref="Door"/> objects.
        /// </summary>
        public static ReadOnlyCollection<Door> Doors => ReadOnlyDoorsValue;

        /// <summary>
        /// Gets all <see cref="Camera079"/> objects.
        /// </summary>
        public static ReadOnlyCollection<Camera079> Cameras => ReadOnlyCamerasValue;

        /// <summary>
        /// Gets all <see cref="Lift"/> objects.
        /// </summary>
        public static ReadOnlyCollection<Lift> Lifts => ReadOnlyLiftsValue;

        /// <summary>
        /// Gets all <see cref="TeslaGate"/> objects.
        /// </summary>
        public static ReadOnlyCollection<TeslaGate> TeslaGates => ReadOnlyTeslasValue;

        /// <summary>
<<<<<<< HEAD
        /// Gets all <see cref="PocketDimensionTeleport"/> objects.
        /// </summary>
        public static ReadOnlyCollection<PocketDimensionTeleport> PocketDimensionTeleports => ReadOnlyTeleportsValue;

        /// <summary>
        /// Gets all <see cref="Locker"/> objects.
        /// </summary>
        public static ReadOnlyCollection<Locker> Lockers => ReadOnlyLockersValue;

        /// <summary>
        /// gets all <see cref="Pickup"/>s on the map.
        /// </summary>
        public static ReadOnlyCollection<Pickup> Pickups
        {
            get
            {
                List<Pickup> pickups = new List<Pickup>();
                foreach (ItemPickupBase itemPickupBase in Object.FindObjectsOfType<ItemPickupBase>())
                {
                    if (Pickup.Get(itemPickupBase) is Pickup pickup)
                        pickups.Add(pickup);
                }

                return pickups.AsReadOnly();
            }
        }

        /// <summary>
        /// Gets the Default <see cref="Ragdoll.Info"/>,
=======
        /// Gets all <see cref="Ragdoll"/> objects.
        /// </summary>
        public static ReadOnlyCollection<Ragdoll> Ragdolls => ReadOnlyRagdollsValue;

        /// <summary>
        /// Gets the Default <see cref="global::Ragdoll.Info"/>,
>>>>>>> 11c80685
        /// used in <see cref="SpawnRagdoll(RoleType, string, PlayerStats.HitInfo, Vector3, Quaternion, Vector3, bool, int, string)"/>
        /// and <see cref="SpawnRagdoll(Role, global::Ragdoll.Info, Vector3, Quaternion, Vector3, bool)"/>.
        /// </summary>
        /// <remarks>
        /// This value can be modified to change the default Ragdoll's info.
        /// </remarks>
        public static global::Ragdoll.Info DefaultRagdollOwner { get; } = new global::Ragdoll.Info()
        {
            ownerHLAPI_id = null,
            PlayerId = -1,
            DeathCause = new PlayerStats.HitInfo(-1f, "[REDACTED]", DamageTypes.None, -1, false),
            ClassColor = new Color(1f, 0.556f, 0f),
            FullName = "Class-D",
            Nick = "[REDACTED]",
        };

        /// <summary>
        /// Gets the current state of the intercom.
        /// </summary>
        public static Intercom.State IntercomState => Intercom.host.IntercomState;

        /// <summary>
        /// Gets or sets the current seed of the map.
        /// </summary>
        public static int Seed
        {
            get => MapGeneration.SeedSynchronizer.Seed;
            set
            {
                if (!MapGeneration.SeedSynchronizer.MapGenerated)
                    MapGeneration.SeedSynchronizer._singleton.Network_syncSeed = value;
            }
        }

        /// <summary>
        /// Gets a value indicating whether or not the intercom is currently being used.
        /// </summary>
        public static bool IntercomInUse => IntercomState == Intercom.State.Transmitting || IntercomState == Intercom.State.TransmittingBypass || IntercomState == Intercom.State.AdminSpeaking;

        /// <summary>
        /// Gets the <see cref="Player"/> that is using the intercom. Will be null if <see cref="IntercomInUse"/> is false.
        /// </summary>
        public static Player IntercomSpeaker => Player.Get(Intercom.host.speaker);

        /// <summary>
        /// Tries to find the room that a <see cref="GameObject"/> is inside, first using the <see cref="Transform"/>'s parents, then using a Raycast if no room was found.
        /// </summary>
        /// <param name="objectInRoom">The <see cref="GameObject"/> inside the room.</param>
        /// <returns>The <see cref="Room"/> that the <see cref="GameObject"/> is located inside.</returns>
        public static Room FindParentRoom(GameObject objectInRoom)
        {
            // Avoid errors by forcing Map.Rooms to populate when this is called.
            var rooms = Rooms;

            Room room = null;

            const string playerTag = "Player";

            // First try to find the room owner quickly.
            if (!objectInRoom.CompareTag(playerTag))
            {
                room = objectInRoom.GetComponentInParent<Room>();
            }
            else
            {
                // Check for Scp079 if it's a player
                var ply = Player.Get(objectInRoom);

                // Raycasting doesn't make sense,
                // Scp079 position is constant,
                // let it be 'Outside' instead
                if (ply.Role == RoleType.Scp079)
                    room = FindParentRoom(ply.ReferenceHub.scp079PlayerScript.currentCamera.gameObject);
            }

            if (room == null)
            {
                // Then try for objects that aren't children, like players and pickups.
                Ray ray = new Ray(objectInRoom.transform.position, Vector3.down);

                if (Physics.RaycastNonAlloc(ray, CachedFindParentRoomRaycast, 10, 1 << 0, QueryTriggerInteraction.Ignore) == 1)
                    room = CachedFindParentRoomRaycast[0].collider.gameObject.GetComponentInParent<Room>();
            }

            // Always default to surface transform, since it's static.
            // The current index of the 'Outsise' room is the last one
            if (room == null && rooms.Count != 0)
                room = rooms[rooms.Count - 1];

            return room;
        }

        /// <summary>
        /// Spawns a ragdoll for a player on a certain position.
        /// </summary>
        /// <param name="victim">Victim, represented as a player.</param>
        /// <param name="deathCause">The message to be displayed as his death.</param>
        /// <param name="position">Where the ragdoll will be spawned.</param>
        /// <param name="rotation">The rotation for the ragdoll.</param>
        /// <param name="velocity">The initial velocity the ragdoll will have, as if it was exploded.</param>
        /// <param name="allowRecall">Sets this ragdoll as respawnable by SCP-049.</param>
        /// <returns>The Ragdoll component (requires Assembly-CSharp to be referenced).</returns>
        [Obsolete("Use Ragdoll.SpawnRagdoll() instead")]
        public static Ragdoll SpawnRagdoll(Player victim, DamageTypes.DamageType deathCause, Vector3 position, Quaternion rotation = default, Vector3 velocity = default, bool allowRecall = true) =>
            Ragdoll.Spawn(
                        victim.Role,
                        deathCause,
                        victim.DisplayNickname,
                        position,
                        rotation,
                        velocity,
                        allowRecall,
                        victim.Id,
                        victim.GameObject.GetComponent<Dissonance.Integrations.MirrorIgnorance.MirrorIgnorancePlayer>().PlayerId);

        /// <summary>
        /// Spawns a ragdoll on the map based on the different arguments.
        /// </summary>
        /// <remarks>
        /// Tip: You can do '<paramref name="allowRecall"/>: true, <paramref name="playerId"/>: MyPlayer.Id' to skip parameters.
        /// </remarks>
        /// <example>
        /// <code>
        /// // Code to spawn a fake ragdoll
        /// if (ev.Player == MyPlugin.TheInmortalPlayer)
        /// {
        ///     var fakeRagdoll = Map.SpawnRagdoll(RoleType.ClassD, DamageTypes.Fall, "The Falling Guy", new Vector3(1234f, -1f, 4321f));
        /// }
        /// </code>
        /// </example>
        /// <param name="roleType">The <see cref="RoleType"/> to use as ragdoll.</param>
        /// <param name="deathCause">The death cause, expressed as a <see cref="DamageTypes.DamageType"/>.</param>
        /// <param name="victimNick">The name from the victim, who the corpse belongs to.</param>
        /// <param name="position">Where the ragdoll will be spawned.</param>
        /// <param name="rotation">The rotation for the ragdoll.</param>
        /// <param name="velocity">The initial velocity the ragdoll will have, as if it was exploded.</param>
        /// <param name="allowRecall">Sets this ragdoll as respawnable by SCP-049. Must have a valid <paramref name="playerId"/>.</param>
        /// <param name="playerId">Used for recall. The <see cref="Player.Id"/> to be recalled.</param>
        /// <param name="mirrorOwnerId">Can be ignored. The <see cref="Dissonance.Integrations.MirrorIgnorance.MirrorIgnorancePlayer"/>'s PlayerId field.</param>
        /// <returns>The Ragdoll component (requires Assembly-CSharp to be referenced).</returns>
        [Obsolete("Use Ragdoll.SpawnRagdoll() instead")]
        public static Ragdoll SpawnRagdoll(
                RoleType roleType,
                DamageTypes.DamageType deathCause,
                string victimNick,
                Vector3 position,
                Quaternion rotation = default,
                Vector3 velocity = default,
                bool allowRecall = false,
                int playerId = -1,
<<<<<<< HEAD
                string mirrorOwnerId = null)
        {
            var @default = DefaultRagdollOwner;
            return SpawnRagdoll(roleType, victimNick, new PlayerStats.HitInfo(@default.DeathCause.Amount, @default.DeathCause.Attacker, deathCause, -1, false), position, rotation, velocity, allowRecall, playerId, mirrorOwnerId);
        }
=======
                string mirrorOwnerId = null) =>
            Ragdoll.Spawn(roleType, deathCause, victimNick, position, rotation, velocity, allowRecall, playerId, mirrorOwnerId);
>>>>>>> 11c80685

        /// <summary>
        /// Spawns a ragdoll on the map based on the different arguments.
        /// </summary>
        /// <remarks>
        /// Tip: You can do, for example, '<paramref name="velocity"/>: "Vector3.up * 3"' to skip parameters.
        /// </remarks>
        /// <example>
        /// <code>
        /// // Code to spawn a fake ragdoll
        /// if (ev.Player == MyPlugin.TheInmortalPlayer)
        /// {
        ///     var fakeRagdoll = Map.SpawnRagdoll(ev.Player.Role, ev.Player.Position, victimNick: ev.Player.DisplayNickname, playerId: ev.Player.Id);
        /// }
        /// </code>
        /// </example>
        /// <param name="roleType">The <see cref="RoleType"/> to use as ragdoll.</param>
        /// <param name="victimNick">The name from the victim, who the corpse belongs to.</param>
        /// <param name="hitInfo">The <see cref="PlayerStats.HitInfo"/> that displays who killed this ragdoll, and using which tool.</param>
        /// <param name="position">Where the ragdoll will be spawned.</param>
        /// <param name="rotation">The rotation for the ragdoll.</param>
        /// <param name="velocity">The initial velocity the ragdoll will have, as if it was exploded.</param>
        /// <param name="allowRecall">Sets this ragdoll as respawnable by SCP-049.</param>
        /// <param name="playerId">Used for recall. The <see cref="Player.Id"/> to be recalled.</param>
        /// <param name="mirrorOwnerId">Can be ignored. The <see cref="Dissonance.Integrations.MirrorIgnorance.MirrorIgnorancePlayer"/>'s PlayerId field, likely used in the client.</param>
        /// <returns>The Ragdoll component (requires Assembly-CSharp to be referenced).</returns>
        [Obsolete("Use Ragdoll.SpawnRagdoll() instead")]
        public static Ragdoll SpawnRagdoll(
                RoleType roleType,
                string victimNick,
                PlayerStats.HitInfo hitInfo,
                Vector3 position,
                Quaternion rotation = default,
                Vector3 velocity = default,
                bool allowRecall = false,
                int playerId = -1,
                string mirrorOwnerId = null) =>
            Ragdoll.Spawn(roleType, victimNick, hitInfo, position, rotation, velocity, allowRecall, playerId, mirrorOwnerId);

        /// <summary>
        /// Optimized method to Spawn a ragdoll on the map.
        /// Will only allocate the newly created GameObject, requires extra work and pre-loaded base game roles.
        /// </summary>
        /// <remarks>
        /// <list type="number">
        /// <item>
        /// <para>
        /// EXILED already has an internal, default Ragdoll.Info: the use of this
        /// method to try to optimize a plugin is absolutely optional.
        /// </para>
        /// We recommend using: Map.SpawnRagdoll(RoleType roleType, string victimNick, Vector3 position)
        /// </item>
        /// <item>
        /// This method should only ever be used if you're dealing with massive
        /// server-sided lag.
        /// </item>
        /// <item>
        /// Ragdoll.Info's "ownerID" isn't the SteamID, but the
        /// <see cref="Dissonance.Integrations.MirrorIgnorance.MirrorIgnorancePlayer"/>'s PlayerId field.
        /// </item>
        /// </list>
        /// </remarks>
        /// <param name="role">Main game's <see cref="Role"/> thad defines the role to spawn a ragdoll.</param>
        /// <param name="ragdollInfo"><see cref="global::Ragdoll.Info"/> object containing the ragdoll's info.</param>
        /// <param name="position">Where the ragdoll will be spawned.</param>
        /// <param name="rotation">The rotation for the ragdoll.</param>
        /// <param name="velocity">The initial velocity the ragdoll will have, as if it was exploded.</param>
        /// <param name="allowRecall">Sets this ragdoll as respawnable by SCP-049.</param>
        /// <returns>The <see cref="Ragdoll"/> component created.</returns>
        [Obsolete("Use Ragdoll.SpawnRagdoll() instead")]
        public static Ragdoll SpawnRagdoll(
                Role role,
                global::Ragdoll.Info ragdollInfo,
                Vector3 position,
                Quaternion rotation = default,
                Vector3 velocity = default,
                bool allowRecall = false) =>
            Ragdoll.Spawn(role, ragdollInfo, position, rotation, velocity, allowRecall);

        /// <summary>
        /// Broadcasts a message to all players.
        /// </summary>
        /// <param name="broadcast">The <see cref="Features.Broadcast"/> to be broadcasted.</param>
        /// <param name="shouldClearPrevious">Clears all players' broadcasts before sending the new one.</param>
        public static void Broadcast(Broadcast broadcast, bool shouldClearPrevious = false)
        {
            if (broadcast.Show)
                Broadcast(broadcast.Duration, broadcast.Content, broadcast.Type, shouldClearPrevious);
        }

        /// <summary>
        /// Broadcasts a message to all players.
        /// </summary>
        /// <param name="duration">The duration in seconds.</param>
        /// <param name="message">The message that will be broadcast (supports Unity Rich Text formatting).</param>
        /// <param name="type">The broadcast type.</param>
        /// <param name="shouldClearPrevious">Clears all players' broadcasts before sending the new one.</param>
        public static void Broadcast(ushort duration, string message, global::Broadcast.BroadcastFlags type = global::Broadcast.BroadcastFlags.Normal, bool shouldClearPrevious = false)
        {
            if (shouldClearPrevious)
                ClearBroadcasts();

            Server.Broadcast.RpcAddElement(message, duration, type);
        }

        /// <summary>
        /// Shows a hint to all players.
        /// </summary>
        /// <param name="message">The message that will be broadcasted (supports Unity Rich Text formatting).</param>
        /// <param name="duration">The duration in seconds.</param>
        public static void ShowHint(string message, float duration)
        {
            foreach (Player player in Player.List)
                player.ShowHint(message, duration);
        }

        /// <summary>
        /// Clears all players' broadcasts.
        /// </summary>
        public static void ClearBroadcasts() => Server.Broadcast.RpcClearElements();

        /// <summary>
        /// Starts the light containment zone decontamination process.
        /// </summary>
        public static void StartDecontamination()
        {
            DecontaminationController.Singleton.FinishDecontamination();
            DecontaminationController.Singleton.NetworkRoundStartTime = -1f;
        }

        /// <summary>
        /// Turns off all lights of the facility.
        /// </summary>
        /// <param name="duration">The duration of the blackout.</param>
        /// <param name="isHeavyContainmentZoneOnly">Indicates whether or not only lights in the heavy containment zone will be turned off.</param>
        public static void TurnOffAllLights(float duration, bool isHeavyContainmentZoneOnly = false) => Generator079.ServerOvercharge(duration, isHeavyContainmentZoneOnly);

        /// <summary>
        /// Gets the camera with the given ID.
        /// </summary>
        /// <param name="cameraId">The camera id to be searched for.</param>
        /// <returns>The <see cref="Camera079"/> with the given ID.</returns>
        public static Camera079 GetCameraById(ushort cameraId)
        {
            foreach (Camera079 camera in Scp079PlayerScript.allCameras)
            {
                if (camera.cameraId == cameraId)
                    return camera;
            }

            return null;
        }

        /// <summary>
        /// Gets the camera with the given camera type.
        /// </summary>
        /// <param name="cameraType">The <see cref="Enums.CameraType"/> to search for.</param>
        /// <returns>The <see cref="Camera079"/> with the given camera type.</returns>
        public static Camera079 GetCameraByType(Enums.CameraType cameraType) =>
            GetCameraById((ushort)cameraType);

        /// <summary>
        /// Gets the door with the given door name.
        /// </summary>
        /// <param name="doorName">The door name.</param>
        /// <returns>The <see cref="Door"/> or null if a door with this name doesn't exist.</returns>
        public static Door GetDoorByName(string doorName)
        {
            DoorNametagExtension.NamedDoors.TryGetValue(doorName, out DoorNametagExtension nameExtension);
            return nameExtension == null ? null : Door.Get(nameExtension.TargetDoor);
        }

        /// <summary>
        /// Changes the color of a MTF unit.
        /// </summary>
        /// <param name="index">The index of the unit color you want to change.</param>
        /// <param name="color">The new color of the Unit.</param>
        public static void ChangeUnitColor(int index, string color)
        {
            var unit = Respawning.RespawnManager.Singleton.NamingManager.AllUnitNames[index].UnitName;

            Respawning.RespawnManager.Singleton.NamingManager.AllUnitNames.Remove(Respawning.RespawnManager.Singleton.NamingManager.AllUnitNames[index]);
            Respawning.NamingRules.UnitNamingRules.AllNamingRules[Respawning.SpawnableTeamType.NineTailedFox].AddCombination($"<color={color}>{unit}</color>", Respawning.SpawnableTeamType.NineTailedFox);

            foreach (var ply in Player.List.Where(x => x.ReferenceHub.characterClassManager.CurUnitName == unit))
            {
                var modifiedUnit = Regex.Replace(unit, "<[^>]*?>", string.Empty);
                if (!string.IsNullOrEmpty(color))
                    modifiedUnit = $"<color={color}>{modifiedUnit}</color>";

                ply.ReferenceHub.characterClassManager.NetworkCurUnitName = modifiedUnit;
            }
        }

        /*
        /// <summary>
        /// Spawns a live grenade object on the map.
        /// </summary>
        /// <param name="position">The <see cref="Vector3"/> to spawn the grenade at.</param>
        /// <param name="grenadeType">The <see cref="GrenadeType"/> of the grenade to spawn.</param>
        /// <param name="fuseTime">The <see cref="float"/> fuse time of the grenade.</param>
        /// <param name="velocity">The <see cref="Vector3"/> directional velocity the grenade should move at.</param>
        /// <param name="explodeOnCollision">Should the grenade explode on collision with wall/floor.</param>
        /// <param name="player">The <see cref="Player"/> to count as the thrower of the grenade.</param>
        /// <returns>The <see cref="Grenade"/> being spawned.</returns>
        public static Grenade SpawnGrenade(Vector3 position, GrenadeType grenadeType = GrenadeType.FragGrenade, float fuseTime = 3f, Vector3? velocity = null, bool explodeOnCollision = false, Player player = null)
        {
            if (!Enum.IsDefined(typeof(GrenadeType), grenadeType))
                return null;

            if (player == null)
                player = Server.Host;

            GrenadeManager grenadeManager = player.GrenadeManager;
            GrenadeSettings settings = grenadeManager.availableGrenades[(int)grenadeType];

            Grenade grenade = Object.Instantiate(settings.grenadeInstance).GetComponent<Grenade>();

            grenade.FullInitData(grenadeManager, position, Quaternion.Euler(grenade.throwStartAngle), velocity ?? Vector3.zero, grenade.throwAngularVelocity, player == Server.Host ? Team.RIP : player.Team);
            grenade.NetworkfuseTime = NetworkTime.time + fuseTime;

            if (explodeOnCollision)
                grenade.gameObject.AddComponent<Components.CollisionHandler>().Init(player.GameObject, grenade);

            NetworkServer.Spawn(grenade.gameObject);

            return grenade;
        }
        */

        /// <summary>
        /// Clears the lazy loading game object cache.
        /// </summary>
        internal static void ClearCache()
        {
            RoomsValue.Clear();
            DoorsValue.Clear();
            LiftsValue.Clear();
            TeslasValue.Clear();
            CamerasValue.Clear();
            TeleportsValue.Clear();
            LockersValue.Clear();
        }
    }
}<|MERGE_RESOLUTION|>--- conflicted
+++ resolved
@@ -79,12 +79,9 @@
         private static readonly ReadOnlyCollection<Lift> ReadOnlyLiftsValue = LiftsValue.AsReadOnly();
         private static readonly ReadOnlyCollection<Camera079> ReadOnlyCamerasValue = CamerasValue.AsReadOnly();
         private static readonly ReadOnlyCollection<TeslaGate> ReadOnlyTeslasValue = TeslasValue.AsReadOnly();
-<<<<<<< HEAD
         private static readonly ReadOnlyCollection<PocketDimensionTeleport> ReadOnlyTeleportsValue = TeleportsValue.AsReadOnly();
         private static readonly ReadOnlyCollection<Locker> ReadOnlyLockersValue = LockersValue.AsReadOnly();
-=======
         private static readonly ReadOnlyCollection<Ragdoll> ReadOnlyRagdollsValue = RagdollsValue.AsReadOnly();
->>>>>>> 11c80685
 
         private static readonly RaycastHit[] CachedFindParentRoomRaycast = new RaycastHit[1];
 
@@ -124,7 +121,6 @@
         public static ReadOnlyCollection<TeslaGate> TeslaGates => ReadOnlyTeslasValue;
 
         /// <summary>
-<<<<<<< HEAD
         /// Gets all <see cref="PocketDimensionTeleport"/> objects.
         /// </summary>
         public static ReadOnlyCollection<PocketDimensionTeleport> PocketDimensionTeleports => ReadOnlyTeleportsValue;
@@ -153,15 +149,12 @@
         }
 
         /// <summary>
-        /// Gets the Default <see cref="Ragdoll.Info"/>,
-=======
         /// Gets all <see cref="Ragdoll"/> objects.
         /// </summary>
         public static ReadOnlyCollection<Ragdoll> Ragdolls => ReadOnlyRagdollsValue;
 
         /// <summary>
         /// Gets the Default <see cref="global::Ragdoll.Info"/>,
->>>>>>> 11c80685
         /// used in <see cref="SpawnRagdoll(RoleType, string, PlayerStats.HitInfo, Vector3, Quaternion, Vector3, bool, int, string)"/>
         /// and <see cref="SpawnRagdoll(Role, global::Ragdoll.Info, Vector3, Quaternion, Vector3, bool)"/>.
         /// </summary>
@@ -312,16 +305,8 @@
                 Vector3 velocity = default,
                 bool allowRecall = false,
                 int playerId = -1,
-<<<<<<< HEAD
-                string mirrorOwnerId = null)
-        {
-            var @default = DefaultRagdollOwner;
-            return SpawnRagdoll(roleType, victimNick, new PlayerStats.HitInfo(@default.DeathCause.Amount, @default.DeathCause.Attacker, deathCause, -1, false), position, rotation, velocity, allowRecall, playerId, mirrorOwnerId);
-        }
-=======
                 string mirrorOwnerId = null) =>
             Ragdoll.Spawn(roleType, deathCause, victimNick, position, rotation, velocity, allowRecall, playerId, mirrorOwnerId);
->>>>>>> 11c80685
 
         /// <summary>
         /// Spawns a ragdoll on the map based on the different arguments.
