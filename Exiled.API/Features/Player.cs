// -----------------------------------------------------------------------
// <copyright file="Player.cs" company="Exiled Team">
// Copyright (c) Exiled Team. All rights reserved.
// Licensed under the CC BY-SA 3.0 license.
// </copyright>
// -----------------------------------------------------------------------

namespace Exiled.API.Features
{
    using System;
    using System.Collections.Generic;
    using System.Linq;
    using System.Reflection;

    using Exiled.API.Enums;
    using Exiled.API.Extensions;

    using Hints;

    using Mirror;

    using UnityEngine;

    /// <summary>
    /// Represents the in-game player, by encapsulating a <see cref="ReferenceHub"/>.
    /// </summary>
    public class Player
    {
        /// <summary>
        /// Initializes a new instance of the <see cref="Player"/> class.
        /// </summary>
        /// <param name="referenceHub">The <see cref="ReferenceHub"/> of the player to be encapsulated.</param>
        public Player(ReferenceHub referenceHub) => ReferenceHub = referenceHub;

        /// <summary>
        /// Initializes a new instance of the <see cref="Player"/> class.
        /// </summary>
        /// <param name="gameObject">The <see cref="GameObject"/> of the player.</param>
        public Player(GameObject gameObject) => ReferenceHub = ReferenceHub.GetHub(gameObject);

        /// <summary>
        /// Gets a <see cref="Dictionary{TKey, TValue}"/> containing all <see cref="Player"/> on the server.
        /// </summary>
        public static Dictionary<GameObject, Player> Dictionary { get; } = new Dictionary<GameObject, Player>();

        /// <summary>
        /// Gets a list of all <see cref="Player"/>'s on the server.
        /// </summary>
        public static IEnumerable<Player> List => Dictionary.Values;

        /// <summary>
        /// Gets a <see cref="Dictionary{TKey, TValue}"/> containing cached <see cref="Player"/> and their user ids.
        /// </summary>
        public static Dictionary<string, Player> UserIdsCache { get; } = new Dictionary<string, Player>();

        /// <summary>
        /// Gets a <see cref="Dictionary{TKey, TValue}"/> containing cached <see cref="Player"/> and their ids.
        /// </summary>
        public static Dictionary<int, Player> IdsCache { get; } = new Dictionary<int, Player>();

        /// <summary>
        /// Gets the encapsulated <see cref="ReferenceHub"/>.
        /// </summary>
        public ReferenceHub ReferenceHub { get; }

        /// <summary>
        /// Gets the encapsulated <see cref="ReferenceHub"/>'s PlayerCamera.
        /// </summary>
        public Transform PlayerCamera => ReferenceHub.PlayerCameraReference;

        /// <summary>
        /// Gets the encapsulated <see cref="UnityEngine.GameObject"/>.
        /// </summary>
        public GameObject GameObject => ReferenceHub == null ? null : ReferenceHub.gameObject;
<<<<<<< HEAD

        /// <summary>
        /// Gets the HintDisplay of the players ReferenceHub.
        /// </summary>
        /// <returns>Returns the HintDisplay of ReferenceHub.</returns>
        public HintDisplay HintDisplay => ReferenceHub.hints;
=======
>>>>>>> 4c2e2b3c

        /// <summary>
        /// Gets the player's inventory.
        /// </summary>
        public Inventory Inventory => ReferenceHub.inventory;

        /// <summary>
        /// Gets or sets the player's id.
        /// </summary>
        public int Id
        {
            get => ReferenceHub.queryProcessor.NetworkPlayerId;
            set => ReferenceHub.queryProcessor.NetworkPlayerId = value;
        }

        /// <summary>
        /// Gets or sets the player's user id.
        /// </summary>
        public string UserId
        {
            get => ReferenceHub.characterClassManager.UserId;
            set
            {
                ReferenceHub.characterClassManager.UserId = value ?? throw new ArgumentNullException($"UserId cannot be set to null.");
            }
        }

        /// <summary>
        /// Gets or sets the player's custom user id.
        /// </summary>
        public string CustomUserId
        {
            get => ReferenceHub.characterClassManager.UserId2;
            set => ReferenceHub.characterClassManager.UserId2 = value;
        }

        /// <summary>
        /// Gets the player's authentication token.
        /// </summary>
        public string AuthenticationToken => ReferenceHub.characterClassManager.AuthToken;

        /// <inheritdoc cref="Enums.AuthenticationType"/>
        public AuthenticationType AuthenticationType
        {
            get
            {
                if (string.IsNullOrEmpty(UserId))
                    return AuthenticationType.Unknown;

                int index = UserId.LastIndexOf('@');

                if (index == -1)
                    return AuthenticationType.Unknown;

                switch (UserId.Substring(index))
                {
                    case "steam":
                        return AuthenticationType.Steam;
                    case "discord":
                        return AuthenticationType.Discord;
                    case "northwood":
                        return AuthenticationType.Northwood;
                    case "patreon":
                        return AuthenticationType.Patreon;
                    default:
                        return AuthenticationType.Unknown;
                }
            }
        }

        /// <summary>
        /// Gets or sets the player's nickname.
        /// </summary>
        public string Nickname
        {
            get => ReferenceHub.nicknameSync.Network_displayName ?? ReferenceHub.nicknameSync.Network_myNickSync;
            set => ReferenceHub.nicknameSync.Network_displayName = value;
        }

        /// <summary>
        /// Gets or sets a value indicating whether the player is invisible or not.
        /// </summary>
        public bool IsInvisible { get; set; }

        /// <summary>
        /// Gets or sets a value indicating whether the players can be tracked or not.
        /// </summary>
        public bool DoNotTrack
        {
            get => ReferenceHub.serverRoles.DoNotTrack;
            set => ReferenceHub.serverRoles.DoNotTrack = value;
        }

        /// <summary>
        /// Gets a list of player ids who can't see the player.
        /// </summary>
        public List<int> TargetGhosts { get; private set; } = new List<int>();

        /// <summary>
        /// Gets or sets a value indicating whether the player's overwatch is enabled or not.
        /// </summary>
        public bool IsOverwatchEnabled
        {
            get => ReferenceHub.serverRoles.OverwatchEnabled;
            set => ReferenceHub.serverRoles.SetOverwatchStatus(value);
        }

        /// <summary>
        /// Gets or sets a value indicating the cuffer <see cref="Player"/> id.
        /// </summary>
        public int CufferId
        {
            get => ReferenceHub.handcuffs.NetworkCufferId;
            set => ReferenceHub.handcuffs.NetworkCufferId = value;
        }

        /// <summary>
        /// Gets or sets the player's position.
        /// </summary>
        public Vector3 Position
        {
            get => ReferenceHub.playerMovementSync.GetRealPosition();
            set => ReferenceHub.playerMovementSync.OverridePosition(value, ReferenceHub.transform.rotation.eulerAngles.y);
        }

        /// <summary>
        /// Gets or sets the player's rotations.
        /// </summary>
        /// <returns>Returns a <see cref="Vector2"/>, representing the directions he's looking at.</returns>
        public Vector2 Rotations
        {
            get => ReferenceHub.playerMovementSync.RotationSync;
            set => ReferenceHub.playerMovementSync.RotationSync = value;
        }

        /// <summary>
        /// Gets or sets the player's rotation.
        /// </summary>
        /// <returns>Returns the direction he's looking at, useful for Raycasts.</returns>
        public Vector3 Rotation
        {
            get => ReferenceHub.PlayerCameraReference.forward;
            set => ReferenceHub.PlayerCameraReference.forward = value;
        }

        /// <summary>
        /// Gets the player's <see cref="Team"/>.
        /// </summary>
        public Team Team => Role.GetTeam();

        /// <summary>
        /// Gets or sets the player's <see cref="RoleType"/>.
        /// </summary>
        public RoleType Role
        {
            get => ReferenceHub.characterClassManager.NetworkCurClass;
            set => ReferenceHub.characterClassManager.SetPlayersClass(value, GameObject);
        }

        /// <summary>
        /// Gets the <see cref="Color"/> of the player's <see cref="RoleType">role</see>.
        /// </summary>
        public Color RoleColor => Role.GetColor();

        /// <summary>
        /// Gets a value indicating whether the player is cuffed or not.
        /// </summary>
        public bool IsCuffed => CufferId != -1;

        /// <summary>
        /// Gets a value indicating whether the player is reloading or not.
        /// </summary>
        public bool IsReloading => ReferenceHub.weaponManager.IsReloading();

        /// <summary>
        /// Gets a value indicating whether the player is zooming or not.
        /// </summary>
        public bool IsZooming => ReferenceHub.weaponManager.ZoomInProgress();

        /// <summary>
        /// Gets or sets the player's IP address.
        /// </summary>
        public string IPAddress
        {
            get => ReferenceHub.queryProcessor._ipAddress;
            set => ReferenceHub.queryProcessor._ipAddress = value;
        }

        /// <summary>
        /// Gets or sets a value indicating whether or not the <see cref="Player"/> has No-clip enabled.
        /// </summary>
        /// <returns><see cref="bool"/> indicating status.</returns>
        public bool NoClipEnabled
        {
            get => ReferenceHub.serverRoles.NoclipReady;
            set => ReferenceHub.serverRoles.NoclipReady = value;
        }

        /// <summary>
        /// Gets the player's command sender instance.
        /// </summary>
        public CommandSender CommandSender => ReferenceHub.queryProcessor._sender;

        /// <summary>
        /// Gets player's <see cref="NetworkConnection"/>.
        /// </summary>
        public NetworkConnection Connection => ReferenceHub.scp079PlayerScript.connectionToClient;

        /// <summary>
        /// Gets a value indicating whether the player is the host or not.
        /// </summary>
        public bool IsHost => ReferenceHub.characterClassManager.IsHost;

        /// <summary>
        /// Gets a value indicating whether the player is dead or not.
        /// </summary>
        public bool IsDead => Team == Team.RIP;

        /// <summary>
        /// Gets or sets the camera of SCP-079.
        /// </summary>
        public Camera079 Camera
        {
            get => ReferenceHub.scp079PlayerScript.currentCamera;
            set => SetCamera(value.cameraId);
        }

        /// <summary>
        /// Gets a value indicating whether the player's role type is any NTF type <see cref="ReferenceHub"/>.
        /// </summary>
        public bool IsNTF => Team == Team.MTF;

        /// <summary>
        /// Gets the player's <see cref="Enums.Side"/> they're currently in.
        /// </summary>
        public Side Side => Team.GetSide();

        /// <summary>
        /// Gets or sets a value indicating whether the player friendly fire is enabled or not.
        /// This only isAllowed to deal friendly fire damage, not take friendly fire damage.
        /// </summary>
        public bool IsFriendlyFireEnabled { get; set; }

        /// <summary>
        /// Gets or sets the player's scale.
        /// </summary>
        public Vector3 Scale
        {
            get => ReferenceHub.transform.localScale;
            set
            {
                try
                {
                    ReferenceHub.transform.localScale = value;

                    foreach (Player target in List)
                        Server.SendSpawnMessage?.Invoke(null, new object[] { ReferenceHub.characterClassManager.netIdentity, target.Connection });
                }
                catch (Exception exception)
                {
                    Log.Error($"SetScale error: {exception}");
                }
            }
        }

        /// <summary>
        /// Gets or sets a value indicating whether the player's bypass mode is enabled or not.
        /// </summary>
        public bool IsBypassModeEnabled
        {
            get => ReferenceHub.serverRoles.BypassMode;
            set => ReferenceHub.serverRoles.BypassMode = value;
        }

        /// <summary>
        /// Gets or sets a value indicating whether the player is muted or not.
        /// </summary>
        public bool IsMuted
        {
            get => ReferenceHub.characterClassManager.NetworkMuted;
            set => ReferenceHub.characterClassManager.NetworkMuted = value;
        }

        /// <summary>
        /// Gets or sets a value indicating whether the player is intercom muted or not.
        /// </summary>
        public bool IsIntercomMuted
        {
            get => ReferenceHub.characterClassManager.NetworkIntercomMuted;
            set => ReferenceHub.characterClassManager.NetworkIntercomMuted = value;
        }

        /// <summary>
        /// Gets or sets a value indicating whether the player's godmode is enabled or not.
        /// </summary>
        public bool IsGodModeEnabled
        {
            get => ReferenceHub.characterClassManager.GodMode;
            set => ReferenceHub.characterClassManager.GodMode = value;
        }

        /// <summary>
        /// Gets or sets the player's health.
        /// </summary>
        public float Health
        {
            get => ReferenceHub.playerStats.Health;
            set
            {
                ReferenceHub.playerStats.Health = value;
                if (value > MaxHealth)
                    MaxHealth = (int)value;
            }
        }

        /// <summary>
        /// Gets or sets the player's maximum health.
        /// </summary>
        public int MaxHealth
        {
            get => ReferenceHub.playerStats.maxHP;
            set => ReferenceHub.playerStats.maxHP = value;
        }

        /// <summary>
        /// Gets or sets the player's adrenaline health.
        /// </summary>
        public float AdrenalineHealth
        {
            get => ReferenceHub.playerStats.unsyncedArtificialHealth;
            set
            {
                ReferenceHub.playerStats.unsyncedArtificialHealth = value;
                if (value > MaxAdrenalineHealth)
                    MaxAdrenalineHealth = (int)value;
            }
        }

        /// <summary>
        /// Gets or sets the player's maximum adrenaline health.
        /// </summary>
        public int MaxAdrenalineHealth
        {
            get => ReferenceHub.playerStats.maxArtificialHealth;
            set => ReferenceHub.playerStats.maxArtificialHealth = value;
        }

        /// <summary>
        /// Gets or sets the item in the player's hand, returns the default value if empty.
        /// </summary>
        public Inventory.SyncItemInfo CurrentItem
        {
            get => Inventory.GetItemInHand();
            set => Inventory.SetCurItem(value.id);
        }

        /// <summary>
        /// Gets the index of the current item in hand.
        /// </summary>
        public int CurrentItemIndex => Inventory.GetItemIndex();

        /// <summary>
        /// Gets or sets the abilities of SCP-079. Can be null.
        /// </summary>
        public Scp079PlayerScript.Ability079[] Abilities
        {
            get => ReferenceHub.scp079PlayerScript?.abilities;
            set
            {
                if (ReferenceHub.scp079PlayerScript != null)
                    ReferenceHub.scp079PlayerScript.abilities = value;
            }
        }

        /// <summary>
        /// Gets or sets the levels of SCP-079. Can be null.
        /// </summary>
        public Scp079PlayerScript.Level079[] Levels
        {
            get => ReferenceHub.scp079PlayerScript?.levels;
            set
            {
                if (ReferenceHub.scp079PlayerScript != null)
                    ReferenceHub.scp079PlayerScript.levels = value;
            }
        }

        /// <summary>
        /// Gets or sets the speaker of SCP-079. Can be null.
        /// </summary>
        public string Speaker
        {
            get => ReferenceHub.scp079PlayerScript?.Speaker;
            set
            {
                if (ReferenceHub.scp079PlayerScript != null)
                    ReferenceHub.scp079PlayerScript.Speaker = value;
            }
        }

        /// <summary>
        /// Gets or sets the SCP-079 locked doors <see cref="SyncListString"/>. Can be null.
        /// </summary>
        public SyncListString LockedDoors
        {
            get => ReferenceHub.scp079PlayerScript?.lockedDoors;
            set
            {
                if (ReferenceHub.scp079PlayerScript != null)
                    ReferenceHub.scp079PlayerScript.lockedDoors = value;
            }
        }

        /// <summary>
        /// Gets or sets the experience of SCP-079.
        /// </summary>
        public float Experience
        {
            get => ReferenceHub.scp079PlayerScript != null ? ReferenceHub.scp079PlayerScript.Exp : float.NaN;
            set
            {
                if (ReferenceHub.scp079PlayerScript == null)
                    return;

                ReferenceHub.scp079PlayerScript.Exp = value;
                ReferenceHub.scp079PlayerScript.OnExpChange();
            }
        }

        /// <summary>
        /// Gets the <see cref="global::Stamina"/> class.
        /// </summary>
        public Stamina Stamina => ReferenceHub.fpc.staminaController;

        /// <summary>
        /// Gets or sets the level of SCP-079.
        /// </summary>
        public byte Level
        {
            get => ReferenceHub.scp079PlayerScript != null ? ReferenceHub.scp079PlayerScript.Lvl : byte.MinValue;
            set
            {
                if (ReferenceHub.scp079PlayerScript == null || ReferenceHub.scp079PlayerScript.Lvl == value)
                    return;

                ReferenceHub.scp079PlayerScript.Lvl = value;

                ReferenceHub.scp079PlayerScript.TargetLevelChanged(Connection, value);
            }
        }

        /// <summary>
        /// Gets or sets the SCP-079 max energy.
        /// </summary>
        public float MaxEnergy
        {
            get => ReferenceHub.scp079PlayerScript != null ? ReferenceHub.scp079PlayerScript.NetworkmaxMana : float.NaN;
            set
            {
                if (ReferenceHub.scp079PlayerScript == null)
                    return;

                ReferenceHub.scp079PlayerScript.NetworkmaxMana = value;
                ReferenceHub.scp079PlayerScript.levels[Level].maxMana = value;
            }
        }

        /// <summary>
        /// Gets or sets the energy of SCP-079.
        /// </summary>
        public float Energy
        {
            get => ReferenceHub.scp079PlayerScript != null ? ReferenceHub.scp079PlayerScript.Mana : float.NaN;
            set
            {
                if (ReferenceHub.scp079PlayerScript == null)
                    return;

                ReferenceHub.scp079PlayerScript.Mana = value;
            }
        }

        /// <summary>
        /// Gets a value indicating whether the staff bypass is enabled or not.
        /// </summary>
        public bool IsStaffBypassEnabled => ReferenceHub.serverRoles.BypassStaff;

        /// <summary>
        /// Gets or sets the player's group name.
        /// </summary>
        public string GroupName
        {
            get => ServerStatic.PermissionsHandler._members.TryGetValue(UserId, out string groupName) ? groupName : null;
            set => ServerStatic.PermissionsHandler._members[UserId] = value;
        }

        /// <summary>
        /// Gets the current room the player is in.
        /// </summary>
        public Room CurrentRoom
        {
            get
            {
                Vector3 end = Position - new Vector3(0f, 10f, 0f);
                bool flag = Physics.Linecast(Position, end, out RaycastHit raycastHit, -84058629);

                if (!flag || raycastHit.transform == null)
                    return null;

                Transform latestParent = raycastHit.transform;
                while (latestParent.parent?.parent != null)
                    latestParent = latestParent.parent;

                foreach (Room room in Map.Rooms)
                {
                    if (room.Transform == latestParent)
                        return room;
                }

                return new Room(latestParent.name, latestParent, latestParent.position);
            }
        }

        /// <summary>
        /// Gets or sets the player's group.
        /// </summary>
        public UserGroup Group
        {
            get => ReferenceHub.serverRoles.Group;
            set => ReferenceHub.serverRoles.SetGroup(value, false, false, value.Cover);
        }

        /// <summary>
        /// Gets or sets the player's rank color.
        /// </summary>
        public string RankColor
        {
            get => ReferenceHub.serverRoles.NetworkMyColor;
            set => ReferenceHub.serverRoles.SetColor(value);
        }

        /// <summary>
        /// Gets or sets the player's rank name.
        /// </summary>
        public string RankName
        {
            get => ReferenceHub.serverRoles.NetworkMyText;
            set => ReferenceHub.serverRoles.SetText(value);
        }

        /// <summary>
        /// Gets the global badge of the player, can be null if none.
        /// </summary>
        public Badge GlobalBadge
        {
            get
            {
                string token = ReferenceHub.serverRoles.NetworkGlobalBadge;

                if (string.IsNullOrEmpty(token))
                    return null;

                Dictionary<string, string> dictionary = (from target in token.Split(new string[] { "<br>" }, StringSplitOptions.None)
                                                         select target.Split(
                                                             new string[] { ": " },
                                                             StringSplitOptions.None)).ToDictionary(split => split[0], split => split[1]);

                return int.TryParse(dictionary["Badge type"], out int badgeType) ? null : new Badge(dictionary["Badge text"], dictionary["Badge color"], badgeType, true);
            }
        }

        /// <summary>
        /// Gets or sets a value indicating whether or not the player's badge is hidden.
        /// </summary>
        public bool BadgeHidden
        {
            get => string.IsNullOrEmpty(ReferenceHub.serverRoles.HiddenBadge);
            set
            {
                if (value)
                    ReferenceHub.characterClassManager.CmdRequestHideTag();
                else
                    ReferenceHub.characterClassManager.CallCmdRequestShowTag(false);
            }
        }

        /// <summary>
        /// Gets a <see cref="Player"/> <see cref="IEnumerable{T}"/> filtered by team.
        /// </summary>
        /// <param name="team">The players' team.</param>
        /// <returns>Returns the filtered <see cref="IEnumerable{T}"/>.</returns>
        public static IEnumerable<Player> Get(Team team) => List.Where(player => player.Team == team);

        /// <summary>
        /// Gets a <see cref="Player"/> <see cref="IEnumerable{T}"/> filtered by role.
        /// </summary>
        /// <param name="role">The players' role.</param>
        /// <returns>Returns the filtered <see cref="IEnumerable{T}"/>.</returns>
        public static IEnumerable<Player> Get(RoleType role) => List.Where(player => player.Role == role);

        /// <summary>
        /// Gets the Player belonging to the ReferenceHub, if any.
        /// </summary>
        /// <param name="referenceHub">The player's <see cref="ReferenceHub"/>.</param>
        /// <returns>Returns a player or null if not found.</returns>
        public static Player Get(ReferenceHub referenceHub) => Get(referenceHub?.gameObject);

        /// <summary>
        /// Gets the Player belonging to the GameObject, if any.
        /// </summary>
        /// <param name="gameObject">The player's <see cref="UnityEngine.GameObject"/>.</param>
        /// <returns>Returns a player or null if not found.</returns>
        public static Player Get(GameObject gameObject)
        {
            if (gameObject == null)
                return null;

            Dictionary.TryGetValue(gameObject, out Player player);

            return player;
        }

        /// <summary>
        /// Gets the player belonging to the player with the specified id.
        /// </summary>
        /// <param name="id">The player id.</param>
        /// <returns>Returns the player found or null if not found.</returns>
        public static Player Get(int id)
        {
            if (IdsCache.TryGetValue(id, out Player player) && player != null)
                return player;

            foreach (Player playerFound in Dictionary.Values)
            {
                if (playerFound.Id != id)
                    continue;

                IdsCache[id] = playerFound;

                return playerFound;
            }

            return null;
        }

        /// <summary>
        /// Gets the player by his identifier.
        /// </summary>
        /// <param name="args">The player's nickname, steamID64 or Discord ID.</param>
        /// <returns>Returns the player found or null if not found.</returns>
        public static Player Get(string args)
        {
            try
            {
                if (UserIdsCache.TryGetValue(args, out Player playerFound) && playerFound != null)
                    return playerFound;

                if (int.TryParse(args, out int id))
                    return Get(id);

                if (args.EndsWith("@steam") || args.EndsWith("@discord") || args.EndsWith("@northwood") || args.EndsWith("@patreon"))
                {
                    foreach (Player player in Dictionary.Values)
                    {
                        if (player.UserId == args)
                        {
                            playerFound = player;
                        }
                    }
                }
                else
                {
                    if (args == "WORLD" || args == "SCP-018" || args == "SCP-575" || args == "SCP-207")
                        return null;

                    int maxNameLength = 31, lastnameDifference = 31;
                    string firstString = args.ToLower();

                    foreach (Player player in Dictionary.Values)
                    {
                        if (!player.Nickname.ToLower().Contains(args.ToLower()))
                            continue;

                        if (firstString.Length < maxNameLength)
                        {
                            int x = maxNameLength - firstString.Length;
                            int y = maxNameLength - player.Nickname.Length;
                            string secondString = player.Nickname;

                            for (int i = 0; i < x; i++)
                                firstString += "z";

                            for (int i = 0; i < y; i++)
                                secondString += "z";

                            int nameDifference = firstString.GetDistance(secondString);
                            if (nameDifference < lastnameDifference)
                            {
                                lastnameDifference = nameDifference;
                                playerFound = player;
                            }
                        }
                    }
                }

                if (playerFound != null)
                    UserIdsCache[args] = playerFound;

                return playerFound;
            }
            catch (Exception exception)
            {
                Log.Error($"Player.Get error: {exception}");
                return null;
            }
        }

        /// <summary>
        /// Sets the SCP-079 camera, if the player is SCP-079.
        /// </summary>
        /// <param name="id">Camera ID.</param>
        public void SetCamera(ushort id) => ReferenceHub.scp079PlayerScript?.RpcSwitchCamera(id, false);

        /// <summary>
        /// Sets the player's rank.
        /// </summary>
        /// <param name="name">The rank name to be set.</param>
        /// <param name="group">The group to be set.</param>
        public void SetRank(string name, UserGroup group)
        {
            if (ServerStatic.GetPermissionsHandler()._groups.ContainsKey(name))
            {
                ServerStatic.GetPermissionsHandler()._groups[name].BadgeColor = group.BadgeColor;
                ServerStatic.GetPermissionsHandler()._groups[name].BadgeText = name;
                ServerStatic.GetPermissionsHandler()._groups[name].HiddenByDefault = !group.Cover;
                ServerStatic.GetPermissionsHandler()._groups[name].Cover = group.Cover;

                ReferenceHub.serverRoles.SetGroup(ServerStatic.GetPermissionsHandler()._groups[name], false, false, group.Cover);
            }
            else
            {
                ServerStatic.GetPermissionsHandler()._groups.Add(name, group);

                ReferenceHub.serverRoles.SetGroup(group, false, false, group.Cover);
            }

            if (ServerStatic.GetPermissionsHandler()._members.ContainsKey(UserId))
                ServerStatic.GetPermissionsHandler()._members[UserId] = name;
            else
                ServerStatic.GetPermissionsHandler()._members.Add(UserId, name);
        }

        /// <summary>
        /// Gets the camera with the given ID.
        /// </summary>
        /// <param name="cameraId">The camera id to be searched for.</param>
        /// <returns><see cref="Camera079"/>.</returns>
        public Camera079 GetCameraById(ushort cameraId)
        {
            Camera079[] cameras = UnityEngine.Object.FindObjectsOfType<Camera079>();

            foreach (Camera079 camera in cameras)
            {
                if (camera.cameraId == cameraId)
                    return camera;
            }

            return null;
        }

        /// <summary>
        /// Handcuff the player.
        /// </summary>
        /// <param name="cuffer">The cuffer player.</param>
        public void Handcuff(Player cuffer)
        {
            if (cuffer.ReferenceHub == null)
                return;

            if (!IsCuffed &&
                cuffer.Inventory.items.Any(item => item.id == ItemType.Disarmer) &&
                Vector3.Distance(Position, cuffer.Position) <= 130f)
            {
                CufferId = cuffer.Id;
            }
        }

        /// <summary>
        /// Sets the player's <see cref="RoleType"/>.
        /// </summary>
        /// <param name="newRole">The new <see cref="RoleType"/> to be set.</param>
        /// <param name="lite">Indicates whether it should preserve the position and inventory after changing the role or not.</param>
        /// <param name="isEscaped">Indicates whether the player is escaped or not.</param>
        public void SetRole(RoleType newRole, bool lite = false, bool isEscaped = false)
        {
            ReferenceHub.characterClassManager.SetPlayersClass(newRole, GameObject, lite, isEscaped);
        }

        /// <summary>
        /// Drops an item from the player's inventory.
        /// </summary>
        /// <param name="item">The item to be dropped.</param>
        public void DropItem(Inventory.SyncItemInfo item)
        {
            Inventory.SetPickup(item.id, item.durability, Position, Inventory.camera.transform.rotation, item.modSight, item.modBarrel, item.modOther);
            Inventory.items.Remove(item);
        }

        /// <summary>
        /// Removes an item from the player's inventory.
        /// </summary>
        /// <param name="item">The item to be removed.</param>
        public void RemoveItem(Inventory.SyncItemInfo item) => Inventory.items.Remove(item);

        /// <summary>
        /// Removes the held item from the player's inventory.
        /// </summary>
        public void RemoveItem() => Inventory.items.Remove(ReferenceHub.inventory.GetItemInHand());

        /// <summary>
        /// Sends a console message to the player's console.
        /// </summary>
        /// <param name="message">The message to be sent.</param>
        /// <param name="color">The message color.</param>
        public void SendConsoleMessage(string message, string color) => SendConsoleMessage(this, message, color);

        /// <summary>
        /// Sends a console message to a <see cref="Player"/>.
        /// </summary>
        /// <param name="target">The message target.</param>
        /// <param name="message">The message to be sent.</param>
        /// <param name="color">The message color.</param>
        public void SendConsoleMessage(Player target, string message, string color) => ReferenceHub.characterClassManager.TargetConsolePrint(target.Connection, message, color);

        /// <summary>
        /// Disconnects a <see cref="ReferenceHub">player</see>.
        /// </summary>
        /// <param name="reason">The disconnection reason.</param>
        public void Disconnect(string reason = null) => ServerConsole.Disconnect(GameObject, string.IsNullOrEmpty(reason) ? string.Empty : reason);

        /// <summary>
        /// Hurts the player.
        /// </summary>
        /// <param name="damage">The damage to be inflicted.</param>
        /// <param name="damageType">The damage type.</param>
        /// <param name="attackerName">The attacker name.</param>
        /// <param name="attackerId">The attacker player id.</param>
        public void Hurt(float damage, DamageTypes.DamageType damageType = default, string attackerName = "WORLD", int attackerId = 0)
        {
            ReferenceHub.playerStats.HurtPlayer(new PlayerStats.HitInfo(-1f, attackerName, damageType ?? DamageTypes.None, attackerId), GameObject);
        }

        /// <summary>
        /// Hurts the player.
        /// </summary>
        /// <param name="damage">The damage to be inflicted.</param>
        /// <param name="attacker">The attacker.</param>
        /// <param name="damageType">The damage type.</param>
        public void Hurt(float damage, Player attacker, DamageTypes.DamageType damageType = default) => Hurt(damage, damageType, attacker?.Nickname, attacker?.Id ?? 0);

        /// <summary>
        /// Kills the player.
        /// </summary>
        /// <param name="damageType">The <see cref="DamageTypes.DamageType"/> that will kill the player.</param>
        public void Kill(DamageTypes.DamageType damageType = default) => Hurt(-1f);

        /// <summary>
        /// Bans a the player.
        /// </summary>
        /// <param name="duration">The ban duration.</param>
        /// <param name="reason">The ban reason.</param>
        /// <param name="issuer">The ban issuer nickname.</param>
        public void Ban(int duration, string reason, string issuer = "Console") => Server.BanPlayer.BanUser(GameObject, duration, reason, issuer, false);

        /// <summary>
        /// Kicks the player.
        /// </summary>
        /// <param name="reason">The kick reason.</param>
        /// <param name="issuer">The kick issuer nickname.</param>
        public void Kick(string reason, string issuer = "Console") => Ban(0, reason, issuer);

        /// <summary>
        /// Blink the player's tag.
        /// </summary>
        /// <returns>Used to wait.</returns>
        public IEnumerator<float> BlinkTag()
        {
            yield return MEC.Timing.WaitForOneFrame;

            BadgeHidden = !BadgeHidden;

            yield return MEC.Timing.WaitForOneFrame;

            BadgeHidden = !BadgeHidden;
        }

        /// <summary>
        /// Sends a message to the player's Remote Admin console.
        /// </summary>
        /// <param name="message">The message to be sent.</param>
        /// <param name="success">Indicates whether the message should be highlighted as success or not.</param>
        /// <param name="pluginName">The plugin name.</param>
        public void RemoteAdminMessage(string message, bool success = true, string pluginName = null)
        {
            ReferenceHub.queryProcessor._sender.RaReply((pluginName ?? Assembly.GetCallingAssembly().GetName().Name) + "#" + message, success, true, string.Empty);
        }

        /// <summary>
        /// A simple broadcast to a <see cref="ReferenceHub"/>. Doesn't get logged to the console and can be monospaced.
        /// </summary>
        /// <param name="duration">The broadcast duration.</param>
        /// <param name="message">The message to be broadcasted.</param>
        /// <param name="type">The broadcast type.</param>
        public void Broadcast(ushort duration, string message, global::Broadcast.BroadcastFlags type = global::Broadcast.BroadcastFlags.Normal)
        {
            Server.Broadcast.TargetAddElement(Connection, message, duration, type);
        }

        /// <summary>
        /// Clears the player's brodcast. Doesn't get logged to the console.
        /// </summary>
        public void ClearBroadcasts() => Server.Broadcast.TargetClearElements(Connection);

        /// <summary>
        /// Add an item of the specified type with default durability(ammo/charge) and no mods to the player's inventory.
        /// </summary>
        /// <param name="itemType">The item to be added.</param>
        public void AddItem(ItemType itemType) => Inventory.AddNewItem(itemType);

        /// <summary>
        /// Add an item to the player's inventory.
        /// </summary>
        /// <param name="item">The item to be added.</param>
        public void AddItem(Inventory.SyncItemInfo item) => Inventory.AddNewItem(item.id, item.durability, item.modSight, item.modBarrel, item.modOther);

        /// <summary>
        /// Resets the player's inventory to the provided list of items, clearing any items it already possess.
        /// </summary>
        /// <param name="newItems">The new items that have to be added to the inventory.</param>
        public void ResetInventory(List<ItemType> newItems)
        {
            ClearInventory();

            if (newItems.Count > 0)
            {
                foreach (ItemType item in newItems)
                    AddItem(item);
            }
        }

        /// <summary>
        /// Resets the player's inventory to the provided list of items, clearing any items it already possess.
        /// </summary>
        /// <param name="newItems">The new items that have to be added to the inventory.</param>
        public void ResetInventory(List<Inventory.SyncItemInfo> newItems) => ResetInventory(newItems.Select(item => item.id).ToList());

        /// <summary>
        /// Clears the player's inventory.
        /// </summary>
        public void ClearInventory() => Inventory.items.Clear();

        /// <summary>
        /// Sets the amount of a specified <see cref="AmmoType">ammo type</see>.
        /// </summary>
        /// <param name="ammoType">The <see cref="AmmoType"/> to be set.</param>
        /// <param name="amount">The amount of ammo to be set.</param>
        public void SetAmmo(AmmoType ammoType, uint amount) => ReferenceHub.ammoBox[(int)ammoType] = amount;

        /// <summary>
        /// Gets the amount of a specified <see cref="AmmoType"/>.
        /// </summary>
        /// <param name="ammoType">The <see cref="AmmoType"/> to get the amount from.</param>
        /// <returns>Returns the amount of the chosen <see cref="AmmoType"/>.</returns>
        public uint GetAmmo(AmmoType ammoType) => ReferenceHub.ammoBox[(int)ammoType];

        /// <summary>
        /// Simple way to show a hint to the player.
        /// </summary>
        /// <param name="message">The message to be shown.</param>
        /// <param name="duration">The duration the text will be on screen.</param>
        public void ShowHint(string message, float duration = 3f)
        {
            HintParameter[] parameters = new HintParameter[]
            {
                new StringHintParameter(message),
            };
            HintDisplay.Show(new TextHint(message, parameters, null, duration));
        }

        /// <inheritdoc/>
        public override string ToString() => $"{Id} {Nickname} {UserId}";
    }
}<|MERGE_RESOLUTION|>--- conflicted
+++ resolved
@@ -72,15 +72,12 @@
         /// Gets the encapsulated <see cref="UnityEngine.GameObject"/>.
         /// </summary>
         public GameObject GameObject => ReferenceHub == null ? null : ReferenceHub.gameObject;
-<<<<<<< HEAD
-
+      
         /// <summary>
         /// Gets the HintDisplay of the players ReferenceHub.
         /// </summary>
         /// <returns>Returns the HintDisplay of ReferenceHub.</returns>
         public HintDisplay HintDisplay => ReferenceHub.hints;
-=======
->>>>>>> 4c2e2b3c
 
         /// <summary>
         /// Gets the player's inventory.
