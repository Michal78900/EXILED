--- conflicted
+++ resolved
@@ -125,9 +125,6 @@
         /// <summary>
         /// Gets or sets a value indicating whether or not the lights in this room are currently flickered on.
         /// </summary>
-<<<<<<< HEAD
-        public bool LightsOff => FlickerableLightController && FlickerableLightController.NetworkLightsEnabled;
-=======
         public bool LightsOn
         {
             get => FlickerableLightController && FlickerableLightController.NetworkLightsEnabled;
@@ -137,7 +134,6 @@
                     FlickerableLightController.NetworkLightsEnabled = value;
             }
         }
->>>>>>> acd33832
 
         /// <summary>
         /// Gets the FlickerableLightController's NetworkIdentity.
