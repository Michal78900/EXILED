--- conflicted
+++ resolved
@@ -98,13 +98,8 @@
         /// </summary>
         public static bool FriendlyFire
         {
-<<<<<<< HEAD
-            get => FriendlyFireConfig.RoundEnabled;
-            set => FriendlyFireConfig.RoundEnabled = value;
-=======
             get => ServerConsole.FriendlyFire;
             set => ServerConsole.FriendlyFire = value;
->>>>>>> e56d88c0
         }
     }
 }