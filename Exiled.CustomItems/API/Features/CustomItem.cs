--- conflicted
+++ resolved
@@ -18,14 +18,11 @@
     using Exiled.CustomItems.API.EventArgs;
     using Exiled.CustomItems.API.Spawn;
     using Exiled.Events.EventArgs;
-<<<<<<< HEAD
     using Exiled.Events.Handlers;
+    using Exiled.Loader;
 
     using InventorySystem.Items;
     using InventorySystem.Items.Pickups;
-=======
-    using Exiled.Loader;
->>>>>>> 11c80685
 
     using MEC;
 
@@ -402,9 +399,6 @@
 
                 spawned++;
 
-<<<<<<< HEAD
-                Spawn(spawnPoint.Position, out _);
-=======
                 if (spawnPoint is DynamicSpawnPoint dynamicSpawnPoint && dynamicSpawnPoint.Location == SpawnLocation.InsideLocker)
                 {
                     for (int i = 0; i < 50; i++)
@@ -419,7 +413,6 @@
                         }
 
                         LockerChamber chamber = locker.chambers[Loader.Random.Next(Mathf.Max(0, locker.chambers.Length - 1))];
->>>>>>> 11c80685
 
                         foreach (Locker.ItemToSpawn item in locker._itemsToSpawn.ToList())
                         {
@@ -436,7 +429,7 @@
                 }
                 else
                 {
-                    Spawn(spawnPoint.Position.ToVector3, out _);
+                    Spawn(spawnPoint.Position, out _);
 
                     Log.Debug($"Spawned {Name} at {spawnPoint.Position} ({spawnPoint.Name})", Instance.Config.Debug);
                 }
@@ -711,7 +704,7 @@
 
                 Spawn(ev.NewRole.GetRandomSpawnProperties().Item1, item, out _);
 
-                MirrorExtensions.ResyncSyncVar(ev.Player.ReferenceHub.networkIdentity, typeof(NicknameSync), nameof(NicknameSync.Network_myNickSync));
+                Exiled.API.Extensions.MirrorExtensions.ResyncSyncVar(ev.Player.ReferenceHub.networkIdentity, typeof(NicknameSync), nameof(NicknameSync.Network_myNickSync));
             }
         }
 
@@ -777,7 +770,7 @@
         {
             if (!Check(ev.NewItem))
             {
-                MirrorExtensions.ResyncSyncVar(ev.Player.ReferenceHub.networkIdentity, typeof(NicknameSync), nameof(NicknameSync.Network_displayName));
+                Exiled.API.Extensions.MirrorExtensions.ResyncSyncVar(ev.Player.ReferenceHub.networkIdentity, typeof(NicknameSync), nameof(NicknameSync.Network_displayName));
                 return;
             }
 
