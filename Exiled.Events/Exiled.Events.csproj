--- conflicted
+++ resolved
@@ -10,275 +10,9 @@
   </PropertyGroup>
 
   <ItemGroup>
-<<<<<<< HEAD
-    <Reference Include="Assembly-CSharp-Publicized">
-      <HintPath>$(EXILED_REFERENCES)\Assembly-CSharp-Publicized.dll</HintPath>
-    </Reference>
-    <Reference Include="Assembly-CSharp-firstpass, Version=0.0.0.0, Culture=neutral, PublicKeyToken=null">
-      <HintPath>$(EXILED_REFERENCES)\Assembly-CSharp-firstpass.dll</HintPath>
-    </Reference>
-    <Reference Include="BouncyCastle.Crypto, Version=1.8.6.0, Culture=neutral, PublicKeyToken=0e99375e54769942">
-      <SpecificVersion>False</SpecificVersion>
-      <HintPath>$(EXILED_REFERENCES)\BouncyCastle.Crypto.dll</HintPath>
-    </Reference>
-    <Reference Include="CommandSystem.Core, Version=0.0.0.0, Culture=neutral, processorArchitecture=MSIL">
-      <SpecificVersion>False</SpecificVersion>
-      <HintPath>$(EXILED_REFERENCES)\CommandSystem.Core.dll</HintPath>
-    </Reference>
-    <Reference Include="Mirror, Version=0.0.0.0, Culture=neutral, PublicKeyToken=null">
-      <HintPath>$(EXILED_REFERENCES)\Mirror.dll</HintPath>
-    </Reference>
-    <Reference Include="NorthwoodLib">
-      <HintPath>$(EXILED_REFERENCES)\NorthwoodLib.dll</HintPath>
-    </Reference>
-    <Reference Include="System" />
-    <Reference Include="System.Data" />
-    <Reference Include="System.Runtime.InteropServices.RuntimeInformation" />
-    <Reference Include="Unity.TextMeshPro, Version=0.0.0.0, Culture=neutral, PublicKeyToken=null">
-      <HintPath>$(EXILED_REFERENCES)\Unity.TextMeshPro.dll</HintPath>
-    </Reference>
-    <Reference Include="UnityEngine.AIModule, Version=0.0.0.0, Culture=neutral, PublicKeyToken=null">
-      <HintPath>$(EXILED_REFERENCES)\UnityEngine.AIModule.dll</HintPath>
-    </Reference>
-    <Reference Include="UnityEngine.AnimationModule, Version=0.0.0.0, Culture=neutral, PublicKeyToken=null">
-      <HintPath>$(EXILED_REFERENCES)\UnityEngine.AnimationModule.dll</HintPath>
-    </Reference>
-    <Reference Include="UnityEngine.AudioModule, Version=0.0.0.0, Culture=neutral, PublicKeyToken=null">
-      <HintPath>$(EXILED_REFERENCES)\UnityEngine.AudioModule.dll</HintPath>
-    </Reference>
-    <Reference Include="UnityEngine.CoreModule, Version=0.0.0.0, Culture=neutral, PublicKeyToken=null">
-      <HintPath>$(EXILED_REFERENCES)\UnityEngine.CoreModule.dll</HintPath>
-    </Reference>
-    <Reference Include="UnityEngine.GridModule, Version=0.0.0.0, Culture=neutral, PublicKeyToken=null">
-      <HintPath>$(EXILED_REFERENCES)\UnityEngine.GridModule.dll</HintPath>
-    </Reference>
-    <Reference Include="UnityEngine.InputLegacyModule, Version=0.0.0.0, Culture=neutral, PublicKeyToken=null">
-      <HintPath>$(EXILED_REFERENCES)\UnityEngine.InputLegacyModule.dll</HintPath>
-    </Reference>
-    <Reference Include="UnityEngine.ParticleSystemModule, Version=0.0.0.0, Culture=neutral, PublicKeyToken=null">
-      <HintPath>$(EXILED_REFERENCES)\UnityEngine.ParticleSystemModule.dll</HintPath>
-    </Reference>
-    <Reference Include="UnityEngine.PhysicsModule, Version=0.0.0.0, Culture=neutral, PublicKeyToken=null">
-      <HintPath>$(EXILED_REFERENCES)\UnityEngine.PhysicsModule.dll</HintPath>
-    </Reference>
-    <Reference Include="UnityEngine.SharedInternalsModule, Version=0.0.0.0, Culture=neutral, PublicKeyToken=null">
-      <HintPath>$(EXILED_REFERENCES)\UnityEngine.SharedInternalsModule.dll</HintPath>
-    </Reference>
-    <Reference Include="UnityEngine.TerrainModule, Version=0.0.0.0, Culture=neutral, PublicKeyToken=null">
-      <HintPath>$(EXILED_REFERENCES)\UnityEngine.TerrainModule.dll</HintPath>
-    </Reference>
-    <Reference Include="UnityEngine.TextCoreModule, Version=0.0.0.0, Culture=neutral, PublicKeyToken=null">
-      <HintPath>$(EXILED_REFERENCES)\UnityEngine.TextCoreModule.dll</HintPath>
-    </Reference>
-    <Reference Include="UnityEngine.TilemapModule, Version=0.0.0.0, Culture=neutral, PublicKeyToken=null">
-      <HintPath>$(EXILED_REFERENCES)\UnityEngine.TilemapModule.dll</HintPath>
-    </Reference>
-    <Reference Include="UnityEngine.UIElementsModule, Version=0.0.0.0, Culture=neutral, PublicKeyToken=null">
-      <HintPath>$(EXILED_REFERENCES)\UnityEngine.UIElementsModule.dll</HintPath>
-    </Reference>
-    <Reference Include="UnityEngine.UNETModule, Version=0.0.0.0, Culture=neutral, PublicKeyToken=null">
-      <HintPath>$(EXILED_REFERENCES)\UnityEngine.UNETModule.dll</HintPath>
-    </Reference>
-    <Reference Include="UnityEngine.UnityWebRequestAudioModule, Version=0.0.0.0, Culture=neutral, PublicKeyToken=null">
-      <HintPath>$(EXILED_REFERENCES)\UnityEngine.UnityWebRequestAudioModule.dll</HintPath>
-    </Reference>
-    <Reference Include="UnityEngine.UnityWebRequestWWWModule, Version=0.0.0.0, Culture=neutral, PublicKeyToken=null">
-      <HintPath>$(EXILED_REFERENCES)\UnityEngine.UnityWebRequestWWWModule.dll</HintPath>
-    </Reference>
-    <Reference Include="UnityEngine.VideoModule, Version=0.0.0.0, Culture=neutral, PublicKeyToken=null">
-      <HintPath>$(EXILED_REFERENCES)\UnityEngine.VideoModule.dll</HintPath>
-    </Reference>
-    <Reference Include="UnityEngine.XRModule, Version=0.0.0.0, Culture=neutral, PublicKeyToken=null">
-      <HintPath>$(EXILED_REFERENCES)\UnityEngine.XRModule.dll</HintPath>
-    </Reference>
-  </ItemGroup>
-  <ItemGroup>
-    <Compile Include="Commands\ReconnectRestart.cs" />
-    <Compile Include="Commands\Reload\GamePlay.cs" />
-    <Compile Include="Commands\Reload\Plugins.cs" />
-    <Compile Include="Commands\Reload\Reload.cs" />
-    <Compile Include="Commands\Reload\Configs.cs" />
-    <Compile Include="Commands\Reload\RemoteAdmin.cs" />
-    <Compile Include="Config.cs" />
-    <Compile Include="EventArgs\DyingEventArgs.cs" />
-    <Compile Include="EventArgs\StartingEventArgs.cs" />
-    <Compile Include="EventArgs\StoppingEventArgs.cs" />
-    <Compile Include="EventArgs\ActivatingEventArgs.cs" />
-    <Compile Include="EventArgs\ActivatingWarheadPanelEventArgs.cs" />
-    <Compile Include="EventArgs\AnnouncingDecontaminationEventArgs.cs" />
-    <Compile Include="EventArgs\AnnouncingNtfEntranceEventArgs.cs" />
-    <Compile Include="EventArgs\AnnouncingScpTerminationEventArgs.cs" />
-    <Compile Include="EventArgs\BannedEventArgs.cs" />
-    <Compile Include="EventArgs\BanningEventArgs.cs" />
-    <Compile Include="EventArgs\CalmingDownEventArgs.cs" />
-    <Compile Include="EventArgs\ChangingGroupEventArgs.cs" />
-    <Compile Include="EventArgs\ChangingItemEventArgs.cs" />
-    <Compile Include="EventArgs\ChangingKnobSettingEventArgs.cs" />
-    <Compile Include="EventArgs\ChangingRoleEventArgs.cs" />
-    <Compile Include="EventArgs\ChangingWarheadLeverStatusEventArgs.cs" />
-    <Compile Include="EventArgs\ClosingGeneratorEventArgs.cs" />
-    <Compile Include="EventArgs\ContainingEventArgs.cs" />
-    <Compile Include="EventArgs\CreatingPortalEventArgs.cs" />
-    <Compile Include="EventArgs\DecontaminatingEventArgs.cs" />
-    <Compile Include="EventArgs\DiedEventArgs.cs" />
-    <Compile Include="EventArgs\DroppingItemEventArgs.cs" />
-    <Compile Include="EventArgs\EjectingGeneratorTabletEventArgs.cs" />
-    <Compile Include="EventArgs\EndingRoundEventArgs.cs" />
-    <Compile Include="EventArgs\EnragingEventArgs.cs" />
-    <Compile Include="EventArgs\EnteringFemurBreakerEventArgs.cs" />
-    <Compile Include="EventArgs\EnteringPocketDimensionEventArgs.cs" />
-    <Compile Include="EventArgs\EscapingEventArgs.cs" />
-    <Compile Include="EventArgs\EscapingPocketDimensionEventArgs.cs" />
-    <Compile Include="EventArgs\GainingExperienceEventArgs.cs" />
-    <Compile Include="EventArgs\GainingLevelEventArgs.cs" />
-    <Compile Include="EventArgs\GeneratorActivatedEventArgs.cs" />
-    <Compile Include="EventArgs\ExplodingGrenadeEventArgs.cs" />
-    <Compile Include="EventArgs\HandcuffingEventArgs.cs" />
-    <Compile Include="EventArgs\HurtingEventArgs.cs" />
-    <Compile Include="EventArgs\InsertingGeneratorTabletEventArgs.cs" />
-    <Compile Include="EventArgs\InteractedEventArgs.cs" />
-    <Compile Include="EventArgs\InteractingDoorEventArgs.cs" />
-    <Compile Include="EventArgs\InteractingElevatorEventArgs.cs" />
-    <Compile Include="EventArgs\InteractingLockerEventArgs.cs" />
-    <Compile Include="EventArgs\InteractingTeslaEventArgs.cs" />
-    <Compile Include="EventArgs\IntercomSpeakingEventArgs.cs" />
-    <Compile Include="EventArgs\ItemDroppedEventArgs.cs" />
-    <Compile Include="EventArgs\JoinedEventArgs.cs" />
-    <Compile Include="EventArgs\KickedEventArgs.cs" />
-    <Compile Include="EventArgs\KickingEventArgs.cs" />
-    <Compile Include="EventArgs\LeftEventArgs.cs" />
-    <Compile Include="EventArgs\LocalReportingEventArgs.cs" />
-    <Compile Include="EventArgs\OpeningGeneratorEventArgs.cs" />
-    <Compile Include="EventArgs\PickingUpItemEventArgs.cs" />
-    <Compile Include="EventArgs\PlacingBloodEventArgs.cs" />
-    <Compile Include="EventArgs\PlacingDecalEventArgs.cs" />
-    <Compile Include="EventArgs\PreAuthenticatingEventArgs.cs" />
-    <Compile Include="EventArgs\ReloadingWeaponEventArgs.cs" />
-    <Compile Include="EventArgs\RemovingHandcuffsEventArgs.cs" />
-    <Compile Include="EventArgs\ReportingCheaterEventArgs.cs" />
-    <Compile Include="EventArgs\RespawningTeamEventArgs.cs" />
-    <Compile Include="EventArgs\RoundEndedEventArgs.cs" />
-    <Compile Include="EventArgs\SendingConsoleCommandEventArgs.cs" />
-    <Compile Include="EventArgs\SendingRemoteAdminCommandEventArgs.cs" />
-    <Compile Include="EventArgs\ShootingEventArgs.cs" />
-    <Compile Include="EventArgs\ShotEventArgs.cs" />
-    <Compile Include="EventArgs\SpawningEventArgs.cs" />
-    <Compile Include="EventArgs\SpawningRagdollEventArgs.cs" />
-    <Compile Include="EventArgs\StoppingMedicalItemEventArgs.cs" />
-    <Compile Include="EventArgs\SyncingDataEventArgs.cs" />
-    <Compile Include="EventArgs\TeleportingEventArgs.cs" />
-    <Compile Include="EventArgs\ThrowingGrenadeEventArgs.cs" />
-    <Compile Include="EventArgs\TriggeringTeslaEventArgs.cs" />
-    <Compile Include="EventArgs\UnlockingGeneratorEventArgs.cs" />
-    <Compile Include="EventArgs\UpgradingItemsEventArgs.cs" />
-    <Compile Include="EventArgs\UsedMedicalItemEventArgs.cs" />
-    <Compile Include="EventArgs\UsingMedicalItemEventArgs.cs" />
-    <Compile Include="EventArgs\FailingEscapePocketDimensionEventArgs.cs" />
-    <Compile Include="EventArgs\StartingRecallEventArgs.cs" />
-    <Compile Include="EventArgs\FinishingRecallEventArgs.cs" />
-    <Compile Include="Extensions\Event.cs" />
-    <Compile Include="Handlers\Map.cs" />
-    <Compile Include="Handlers\Player.cs" />
-    <Compile Include="InternalHandlers\Round.cs" />
-    <Compile Include="Handlers\Scp079.cs" />
-    <Compile Include="Handlers\Scp096.cs" />
-    <Compile Include="Handlers\Scp106.cs" />
-    <Compile Include="Handlers\Scp049.cs" />
-    <Compile Include="Handlers\Scp914.cs" />
-    <Compile Include="Handlers\Server.cs" />
-    <Compile Include="Handlers\Warhead.cs" />
-    <Compile Include="Patches\Events\Player\EscapingAndFailingEscapePocketDimension.cs" />
-    <Compile Include="Patches\Events\Player\UnlockingGenerator.cs" />
-    <Compile Include="Patches\Events\Scp049\StartingAndFinishingRecall.cs" />
-    <Compile Include="Patches\Events\Scp914\Activating.cs" />
-    <Compile Include="Patches\Events\Map\AnnouncingDecontamination.cs" />
-    <Compile Include="Patches\Events\Map\AnnouncingNtfEntrance.cs" />
-    <Compile Include="Patches\Events\Map\AnnouncingScpTermination.cs" />
-    <Compile Include="Patches\Events\Player\Banned.cs" />
-    <Compile Include="Patches\Events\Player\BanningAndKicking.cs" />
-    <Compile Include="Patches\Events\Scp096\CalmingDown.cs" />
-    <Compile Include="Patches\Events\Player\ChangingGroup.cs" />
-    <Compile Include="Patches\Events\Player\ChangingItem.cs" />
-    <Compile Include="Patches\Events\Scp914\ChangingKnobSetting.cs" />
-    <Compile Include="Patches\Events\Player\ChangingRole.cs" />
-    <Compile Include="Patches\Events\Scp106\Containing.cs" />
-    <Compile Include="Patches\Events\Scp106\CreatingPortal.cs" />
-    <Compile Include="Patches\Events\Map\Decontaminating.cs" />
-    <Compile Include="Patches\Events\Player\Died.cs" />
-    <Compile Include="Patches\Events\Scp096\Enraging.cs" />
-    <Compile Include="Patches\Events\Player\EnteringFemurBreaker.cs" />
-    <Compile Include="Patches\Events\Player\EnteringPocketDimension.cs" />
-    <Compile Include="Patches\Events\Scp079\GainingExperience.cs" />
-    <Compile Include="Patches\Events\Scp079\GainingLevel.cs" />
-    <Compile Include="Patches\Events\Map\GeneratorActivated.cs" />
-    <Compile Include="Patches\Events\Player\Handcuffing.cs" />
-    <Compile Include="Patches\Events\Player\Hurting.cs" />
-    <Compile Include="Patches\Events\Player\InsertingGeneratorTablet.cs" />
-    <Compile Include="Patches\Events\Player\Interacted.cs" />
-    <Compile Include="Patches\Events\Player\InteractingDoor.cs" />
-    <Compile Include="Patches\Events\Player\InteractingElevator.cs" />
-    <Compile Include="Patches\Events\Player\InteractingLocker.cs" />
-    <Compile Include="Patches\Events\Scp079\Interacting.cs" />
-    <Compile Include="Patches\Events\Player\IntercomSpeaking.cs" />
-    <Compile Include="Patches\Events\Player\ItemDrop.cs" />
-    <Compile Include="Patches\Events\Player\Joined.cs" />
-    <Compile Include="Patches\Events\Player\Kicked.cs" />
-    <Compile Include="Patches\Events\Player\Left.cs" />
-    <Compile Include="Patches\Events\Server\LocalReporting.cs" />
-    <Compile Include="Patches\Events\Player\PickingUpItem.cs" />
-    <Compile Include="Patches\Events\Map\PlacingBlood.cs" />
-    <Compile Include="Patches\Events\Map\PlacingBloodAndDecal.cs" />
-    <Compile Include="Patches\Events\Map\ExplodingFlashGrenade.cs" />
-    <Compile Include="Patches\Events\Map\ExplodingFragGrenade.cs" />
-    <Compile Include="Patches\Events\Player\PreAuthenticating.cs" />
-    <Compile Include="Patches\Events\Player\ReloadingWeapon.cs" />
-    <Compile Include="Patches\Events\Player\RemovingHandcuffs.cs" />
-    <Compile Include="Patches\Events\Player\RemovingHandcuffsByTeammate.cs" />
-    <Compile Include="Patches\Events\Server\ReportingCheater.cs" />
-    <Compile Include="Patches\Events\Server\RestartingRound.cs" />
-    <Compile Include="Patches\Events\Server\RoundEnd.cs" />
-    <Compile Include="Patches\Events\Server\RoundStarted.cs" />
-    <Compile Include="Patches\Events\Server\SendingConsoleCommand.cs" />
-    <Compile Include="Patches\Events\Server\SendingRemoteAdminCommand.cs" />
-    <Compile Include="Patches\Events\Server\ServerSendingConsoleCommand.cs" />
-    <Compile Include="Patches\Events\Player\Shoot.cs" />
-    <Compile Include="Patches\Events\Player\Spawning.cs" />
-    <Compile Include="Patches\Events\Player\SpawningRagdoll.cs" />
-    <Compile Include="Patches\Events\Warhead\Starting.cs" />
-    <Compile Include="Patches\Events\Warhead\StartingByServer.cs" />
-    <Compile Include="Patches\Events\Player\StoppingMedicalItem.cs" />
-    <Compile Include="Patches\Events\Scp106\Teleporting.cs" />
-    <Compile Include="Patches\Events\Player\ThrowingGrenade.cs" />
-    <Compile Include="Patches\Events\Scp914\UpgradingItems.cs" />
-    <Compile Include="Patches\Events\Player\UsedMedicalItem.cs" />
-    <Compile Include="Patches\Events\Warhead\Stopping.cs" />
-    <Compile Include="Patches\Fixes\CharacterClassManagerLoadSpam.cs" />
-    <Compile Include="Patches\Fixes\DoubleSpawn.cs" />
-    <Compile Include="Patches\Generic\IndividualFriendlyFire.cs" />
-    <Compile Include="Patches\Generic\AntiFly.cs" />
-    <Compile Include="Patches\Fixes\MuteHandlerClear.cs" />
-    <Compile Include="Patches\Events\Player\SyncingData.cs" />
-    <Compile Include="Patches\Events\Server\RespawningTeam.cs" />
-    <Compile Include="Patches\Generic\GhostMode.cs" />
-    <Compile Include="Patches\Generic\Scp173BeingLooked.cs" />
-    <Compile Include="Patches\Events\Player\TriggeringTesla.cs" />
-    <Compile Include="Patches\Events\Player\UsingMedicalItem.cs" />
-    <Compile Include="Patches\Events\Server\WaitingForPlayers.cs" />
-    <Compile Include="Patches\Events\Warhead\Detonated.cs" />
-    <Compile Include="Patches\Events\Player\ActivatingWarheadPanel.cs" />
-    <Compile Include="Events.cs" />
-    <Compile Include="Patches\Generic\ServerNamePatch.cs" />
-    <Compile Include="Properties\AssemblyInfo.cs" />
-  </ItemGroup>
-  <ItemGroup>
-    <None Include="packages.config">
-      <SubType>Designer</SubType>
-    </None>
-=======
     <ProjectReference Include="..\Exiled.API\Exiled.API.csproj"                 />
     <ProjectReference Include="..\Exiled.Loader\Exiled.Loader.csproj"           />
     <ProjectReference Include="..\Exiled.Permissions\Exiled.Permissions.csproj" />
->>>>>>> 4fe81aa1
   </ItemGroup>
 
   <ItemGroup>
