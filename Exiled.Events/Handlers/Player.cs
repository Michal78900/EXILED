--- conflicted
+++ resolved
@@ -343,11 +343,10 @@
         public static event CustomEventHandler<FlippingCoinEventArgs> FlippingCoin;
 
         /// <summary>
-<<<<<<< HEAD
         /// Called before a player walks on a tantrum.
         /// </summary>
         public static event CustomEventHandler<WalkingOnTantrumEventArgs> WalkingOnTantrum;
-=======
+
         /// Invoked before a player jumps.
         /// </summary>
         public static event CustomEventHandler<JumpingEventArgs> Jumping;
@@ -359,7 +358,6 @@
         /// Invoked before a player changes move state.
         /// </summary>
         public static event CustomEventHandler<ChangingMoveStateEventArgs> ChangingMoveState;
->>>>>>> e9b0b005
 
         /// <summary>
         /// Called before pre-authenticating a player.
@@ -747,12 +745,11 @@
         public static void OnFlippingCoin(FlippingCoinEventArgs ev) => FlippingCoin.InvokeSafely(ev);
 
         /// <summary>
-<<<<<<< HEAD
         /// Called before a player walks on a tantrum.
         /// </summary>
         /// /// <param name="ev">The <see cref="WalkingOnTantrumEventArgs"/> instance.</param>
         public static void OnWalkingOnTantrum(WalkingOnTantrumEventArgs ev) => WalkingOnTantrum.InvokeSafely(ev);
-=======
+
         /// Called before a player jumps.
         /// </summary>
         /// <param name="ev">The <see cref="JumpingEventArgs"/> instance.</param>
@@ -767,6 +764,5 @@
         /// </summary>
         /// <param name="ev">The <see cref="ChangingMoveStateEventArgs"/> instance.</param>
         public static void OnChangingMoveState(ChangingMoveStateEventArgs ev) => ChangingMoveState.InvokeSafely(ev);
->>>>>>> e9b0b005
     }
 }