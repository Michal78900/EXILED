// -----------------------------------------------------------------------
// <copyright file="Scp079.cs" company="Exiled Team">
// Copyright (c) Exiled Team. All rights reserved.
// Licensed under the CC BY-SA 3.0 license.
// </copyright>
// -----------------------------------------------------------------------

namespace Exiled.Events.Handlers
{
    using Exiled.Events.EventArgs;
    using Exiled.Events.Extensions;

    using static Exiled.Events.Events;

    /// <summary>
    /// SCP-079 related events.
    /// </summary>
    public static class Scp079
    {
        /// <summary>
        /// Invoked before gaining experience with SCP-079
        /// </summary>
        public static event CustomEventHandler<GainingExperienceEventArgs> GainingExperience;

        /// <summary>
        /// Invoked before gaining levels with SCP-079
        /// </summary>
        public static event CustomEventHandler<GainingLevelEventArgs> GainingLevel;

        /// <summary>
        /// Invoked before triggering a tesla with SCP-079.
        /// </summary>
        public static event CustomEventHandler<InteractingTeslaEventArgs> InteractingTesla;

        /// <summary>
        /// Invoked before triggering a door with SCP-079.
        /// </summary>
        public static event CustomEventHandler<InteractingDoorEventArgs> InteractingDoor;

        /// <summary>
<<<<<<< HEAD
        /// Invoked before triggering a speaker with SCP-079.
        /// </summary>
        public static event CustomEventHandler<StartingSpeakerEventArgs> StartingSpeaker;

        /// <summary>
        /// Invoked before stopping a speaker with SCP-079.
        /// </summary>
        public static event CustomEventHandler<StoppingSpeakerEventArgs> StoppingSpeaker;
=======
        /// Invoked after Scp079 recontainment.
        /// </summary>
        public static event CustomEventHandler<RecontainedEventArgs> Recontained;
>>>>>>> a56c3e9d

        /// <summary>
        /// Invoked before gaining experience with SCP-079.
        /// </summary>
        /// <param name="ev">The <see cref="GainingExperienceEventArgs"/> instance.</param>
        public static void OnGainingExperience(GainingExperienceEventArgs ev) => GainingExperience.InvokeSafely(ev);

        /// <summary>
        /// Invoked before gaining levels with SCP-079.
        /// </summary>
        /// <param name="ev">The <see cref="GainingLevelEventArgs"/> instance.</param>
        public static void OnGainingLevel(GainingLevelEventArgs ev) => GainingLevel.InvokeSafely(ev);

        /// <summary>
        /// Invoked before triggering a tesla with SCP-079.
        /// </summary>
        /// <param name="ev">The <see cref="InteractingTeslaEventArgs"/> instance.</param>
        public static void OnInteractingTesla(InteractingTeslaEventArgs ev) => InteractingTesla.InvokeSafely(ev);

        /// <summary>
        /// Invoked before interacting with a door with SCP-079.
        /// </summary>
        /// <param name="ev">The <see cref="InteractingDoorEventArgs"/> instance.</param>
        public static void OnInteractingDoor(InteractingDoorEventArgs ev) => InteractingDoor.InvokeSafely(ev);

        /// <summary>
<<<<<<< HEAD
        /// Invoked before interacting with a speaker with SCP-079.
        /// </summary>
        /// <param name="ev">The <see cref="StartingSpeakerEventArgs"/> instance.</param>
        public static void OnStartingSpeaker(StartingSpeakerEventArgs ev) => StartingSpeaker.InvokeSafely(ev);

        /// <summary>
        /// Invoked before stopping with a speaker with SCP-079.
        /// </summary>
        /// <param name="ev">The <see cref="StoppingEventArgs"/> instance.</param>
        public static void OnStoppingSpeaker(StoppingSpeakerEventArgs ev) => StoppingSpeaker.InvokeSafely(ev);
=======
        /// Called after 079 recontainment.
        /// </summary>
        /// <param name="ev">The <see cref="RecontainedEventArgs"/> instance.</param>
        public static void OnRecontained(RecontainedEventArgs ev) => Recontained.InvokeSafely(ev);
>>>>>>> a56c3e9d
    }
}<|MERGE_RESOLUTION|>--- conflicted
+++ resolved
@@ -38,7 +38,6 @@
         public static event CustomEventHandler<InteractingDoorEventArgs> InteractingDoor;
 
         /// <summary>
-<<<<<<< HEAD
         /// Invoked before triggering a speaker with SCP-079.
         /// </summary>
         public static event CustomEventHandler<StartingSpeakerEventArgs> StartingSpeaker;
@@ -47,11 +46,11 @@
         /// Invoked before stopping a speaker with SCP-079.
         /// </summary>
         public static event CustomEventHandler<StoppingSpeakerEventArgs> StoppingSpeaker;
-=======
+
+        /// <summary>
         /// Invoked after Scp079 recontainment.
         /// </summary>
         public static event CustomEventHandler<RecontainedEventArgs> Recontained;
->>>>>>> a56c3e9d
 
         /// <summary>
         /// Invoked before gaining experience with SCP-079.
@@ -78,7 +77,6 @@
         public static void OnInteractingDoor(InteractingDoorEventArgs ev) => InteractingDoor.InvokeSafely(ev);
 
         /// <summary>
-<<<<<<< HEAD
         /// Invoked before interacting with a speaker with SCP-079.
         /// </summary>
         /// <param name="ev">The <see cref="StartingSpeakerEventArgs"/> instance.</param>
@@ -89,11 +87,11 @@
         /// </summary>
         /// <param name="ev">The <see cref="StoppingEventArgs"/> instance.</param>
         public static void OnStoppingSpeaker(StoppingSpeakerEventArgs ev) => StoppingSpeaker.InvokeSafely(ev);
-=======
+
+        /// <summary>
         /// Called after 079 recontainment.
         /// </summary>
         /// <param name="ev">The <see cref="RecontainedEventArgs"/> instance.</param>
         public static void OnRecontained(RecontainedEventArgs ev) => Recontained.InvokeSafely(ev);
->>>>>>> a56c3e9d
     }
 }