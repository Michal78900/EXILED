// -----------------------------------------------------------------------
// <copyright file="AnnouncingScpTermination.cs" company="Exiled Team">
// Copyright (c) Exiled Team. All rights reserved.
// Licensed under the CC BY-SA 3.0 license.
// </copyright>
// -----------------------------------------------------------------------

namespace Exiled.Events.Patches.Events.Map
{
#pragma warning disable SA1118
    using System.Collections.Generic;
    using System.Reflection.Emit;

    using Exiled.API.Features;
    using Exiled.Events.EventArgs;

    using HarmonyLib;

    using NorthwoodLib.Pools;

    using PlayerStatsSystem;

    using static HarmonyLib.AccessTools;

    using Map = Exiled.Events.Handlers.Map;

    /// <summary>
    /// Patches <see cref="NineTailedFoxAnnouncer.AnnounceScpTermination(ReferenceHub, DamageHandlerBase)"/>.
<<<<<<< HEAD
    /// Adds the <see cref="Map.AnnouncingScpTermination"/> event.
=======
    /// Adds the <see cref="Handlers.Map.AnnouncingScpTermination"/> event.
>>>>>>> ac033aa7
    /// </summary>
    [HarmonyPatch(typeof(NineTailedFoxAnnouncer), nameof(NineTailedFoxAnnouncer.AnnounceScpTermination))]
    internal static class AnnouncingScpTermination
    {
        private static IEnumerable<CodeInstruction> Transpiler(IEnumerable<CodeInstruction> instructions, ILGenerator generator)
        {
            List<CodeInstruction> newInstructions = ListPool<CodeInstruction>.Shared.Rent(instructions);

            LocalBuilder ev = generator.DeclareLocal(typeof(AnnouncingScpTerminationEventArgs));

            Label ret = generator.DefineLabel();
            Label jcc = generator.DefineLabel();
            Label jmp = generator.DefineLabel();

            newInstructions.RemoveRange(0, 18);

            newInstructions.InsertRange(0, new[]
            {
                new CodeInstruction(OpCodes.Ldarg_0),
                new CodeInstruction(OpCodes.Call, Method(typeof(API.Features.Player), nameof(API.Features.Player.Get), new[] { typeof(ReferenceHub) })),
                new CodeInstruction(OpCodes.Ldarg_1),
                new CodeInstruction(OpCodes.Ldc_I4_1),
                new CodeInstruction(OpCodes.Newobj, GetDeclaredConstructors(typeof(AnnouncingScpTerminationEventArgs))[0]),
                new CodeInstruction(OpCodes.Dup),
                new CodeInstruction(OpCodes.Dup),
                new CodeInstruction(OpCodes.Stloc_S, ev.LocalIndex),
                new CodeInstruction(OpCodes.Call, Method(typeof(Map), nameof(Map.OnAnnouncingScpTermination))),
                new CodeInstruction(OpCodes.Callvirt, PropertyGetter(typeof(AnnouncingScpTerminationEventArgs), nameof(AnnouncingScpTerminationEventArgs.IsAllowed))),
                new CodeInstruction(OpCodes.Brfalse_S, ret),
                new CodeInstruction(OpCodes.Ldloc_S, ev.LocalIndex),
<<<<<<< HEAD
                new CodeInstruction(OpCodes.Callvirt, PropertyGetter(typeof(AnnouncingScpTerminationEventArgs), nameof(AnnouncingScpTerminationEventArgs.DamageHandler))),
=======
                new CodeInstruction(OpCodes.Callvirt, PropertyGetter(typeof(AnnouncingScpTerminationEventArgs), nameof(AnnouncingScpTerminationEventArgs.Handler))),
                new CodeInstruction(OpCodes.Callvirt, PropertyGetter(typeof(DamageHandler), nameof(DamageHandler.Base))),
>>>>>>> ac033aa7
                new CodeInstruction(OpCodes.Starg, 1),
                new CodeInstruction(OpCodes.Ldsfld, Field(typeof(NineTailedFoxAnnouncer), nameof(NineTailedFoxAnnouncer.singleton))),
                new CodeInstruction(OpCodes.Ldc_R4, 0f),
                new CodeInstruction(OpCodes.Stfld, Field(typeof(NineTailedFoxAnnouncer), nameof(NineTailedFoxAnnouncer.scpListTimer))),
                new CodeInstruction(OpCodes.Ldarg_0),
                new CodeInstruction(OpCodes.Ldfld, Field(typeof(ReferenceHub), nameof(ReferenceHub.characterClassManager))),
                new CodeInstruction(OpCodes.Callvirt, PropertyGetter(typeof(CharacterClassManager), nameof(CharacterClassManager.CurRole))),
                new CodeInstruction(OpCodes.Stloc_0),
                new CodeInstruction(OpCodes.Ldloc_0),
                new CodeInstruction(OpCodes.Ldfld, Field(typeof(Role), nameof(Role.team))),
                new CodeInstruction(OpCodes.Brtrue_S, jmp),
                new CodeInstruction(OpCodes.Ldloc_0),
                new CodeInstruction(OpCodes.Ldfld, Field(typeof(Role), nameof(Role.roleId))),
                new CodeInstruction(OpCodes.Ldc_I4_S, 10),
                new CodeInstruction(OpCodes.Bne_Un_S, jcc),
                new CodeInstruction(OpCodes.Ret).WithLabels(jmp),
                new CodeInstruction(OpCodes.Ldloc_S, ev.LocalIndex).WithLabels(jcc),
                new CodeInstruction(OpCodes.Callvirt, PropertyGetter(typeof(AnnouncingScpTerminationEventArgs), nameof(AnnouncingScpTerminationEventArgs.TerminationCause))),
                new CodeInstruction(OpCodes.Stloc_1),
            });

            newInstructions[newInstructions.Count - 1].labels.Add(ret);

            for (int z = 0; z < newInstructions.Count; z++)
                yield return newInstructions[z];

            ListPool<CodeInstruction>.Shared.Return(newInstructions);
        }
    }
}<|MERGE_RESOLUTION|>--- conflicted
+++ resolved
@@ -26,11 +26,7 @@
 
     /// <summary>
     /// Patches <see cref="NineTailedFoxAnnouncer.AnnounceScpTermination(ReferenceHub, DamageHandlerBase)"/>.
-<<<<<<< HEAD
-    /// Adds the <see cref="Map.AnnouncingScpTermination"/> event.
-=======
     /// Adds the <see cref="Handlers.Map.AnnouncingScpTermination"/> event.
->>>>>>> ac033aa7
     /// </summary>
     [HarmonyPatch(typeof(NineTailedFoxAnnouncer), nameof(NineTailedFoxAnnouncer.AnnounceScpTermination))]
     internal static class AnnouncingScpTermination
@@ -61,12 +57,8 @@
                 new CodeInstruction(OpCodes.Callvirt, PropertyGetter(typeof(AnnouncingScpTerminationEventArgs), nameof(AnnouncingScpTerminationEventArgs.IsAllowed))),
                 new CodeInstruction(OpCodes.Brfalse_S, ret),
                 new CodeInstruction(OpCodes.Ldloc_S, ev.LocalIndex),
-<<<<<<< HEAD
-                new CodeInstruction(OpCodes.Callvirt, PropertyGetter(typeof(AnnouncingScpTerminationEventArgs), nameof(AnnouncingScpTerminationEventArgs.DamageHandler))),
-=======
                 new CodeInstruction(OpCodes.Callvirt, PropertyGetter(typeof(AnnouncingScpTerminationEventArgs), nameof(AnnouncingScpTerminationEventArgs.Handler))),
                 new CodeInstruction(OpCodes.Callvirt, PropertyGetter(typeof(DamageHandler), nameof(DamageHandler.Base))),
->>>>>>> ac033aa7
                 new CodeInstruction(OpCodes.Starg, 1),
                 new CodeInstruction(OpCodes.Ldsfld, Field(typeof(NineTailedFoxAnnouncer), nameof(NineTailedFoxAnnouncer.singleton))),
                 new CodeInstruction(OpCodes.Ldc_R4, 0f),
