--- conflicted
+++ resolved
@@ -42,41 +42,15 @@
         {
             List<CodeInstruction> newInstructions = ListPool<CodeInstruction>.Shared.Rent(instructions);
 
-<<<<<<< HEAD
             int offset = 1;
             int index = newInstructions.FindIndex(i => i.opcode == OpCodes.Ret) + offset;
             LocalBuilder player = generator.DeclareLocal(typeof(Player));
             LocalBuilder hurtingEv = generator.DeclareLocal(typeof(HurtingEventArgs));
-=======
-            const int offset = 2;
-            int index = newInstructions.FindLastIndex(instruction => instruction.opcode == OpCodes.Call &&
-            (MethodInfo)instruction.operand == Method(typeof(ArtificialHealthManager), nameof(ArtificialHealthManager.GetAhpValue))) + offset;
-
-            LocalBuilder mem_0x01 = generator.DeclareLocal(typeof(Player));
-            LocalBuilder mem_0x02 = generator.DeclareLocal(typeof(Player));
-            LocalBuilder mem_0x03 = generator.DeclareLocal(typeof(float));
-            LocalBuilder ev_0x01 = generator.DeclareLocal(typeof(HurtingEventArgs));
-            LocalBuilder ev_0x02 = generator.DeclareLocal(typeof(DyingEventArgs));
-            LocalBuilder cmp_0x01 = generator.DeclareLocal(typeof(int));
-            LocalBuilder cmp_0x02 = generator.DeclareLocal(typeof(int));
-            LocalBuilder cmp_0x03 = generator.DeclareLocal(typeof(int));
-            LocalBuilder cmp_0x04 = generator.DeclareLocal(typeof(int));
->>>>>>> 21610d79
 
             Label notRecontainment = generator.DefineLabel();
             Label ret = generator.DefineLabel();
-<<<<<<< HEAD
-=======
-            Label cdc = generator.DefineLabel();
-            Label cmova = generator.DefineLabel();
-            Label jcc = generator.DefineLabel();
-            Label into = generator.DefineLabel();
-            Label jmp = generator.DefineLabel();
 
-            newInstructions[index].labels.Add(cdc);
->>>>>>> 21610d79
-
-            newInstructions.InsertRange(index, new[]
+            newInstructions.InsertRange(0, new[]
             {
                 // Player = Player.Get(this._hub)
                 new CodeInstruction(OpCodes.Ldarg_0),
@@ -118,79 +92,7 @@
                 // if (!ev.IsAllowed)
                 //    return;
                 new CodeInstruction(OpCodes.Callvirt, PropertyGetter(typeof(HurtingEventArgs), nameof(HurtingEventArgs.IsAllowed))),
-<<<<<<< HEAD
                 new CodeInstruction(OpCodes.Brfalse, ret),
-=======
-                new CodeInstruction(OpCodes.Brfalse_S, ret),
-                new CodeInstruction(OpCodes.Ldloc_S, ev_0x01.LocalIndex),
-                new CodeInstruction(OpCodes.Callvirt, PropertyGetter(typeof(HurtingEventArgs), nameof(HurtingEventArgs.Target))),
-                new CodeInstruction(OpCodes.Callvirt, PropertyGetter(typeof(Player), nameof(Player.IsGodModeEnabled))),
-                new CodeInstruction(OpCodes.Brtrue_S, cdc),
-                new CodeInstruction(OpCodes.Ldloc_S, ev_0x01.LocalIndex),
-                new CodeInstruction(OpCodes.Callvirt, PropertyGetter(typeof(HurtingEventArgs), nameof(HurtingEventArgs.Amount))),
-                new CodeInstruction(OpCodes.Conv_I4),
-                new CodeInstruction(OpCodes.Ldc_I4_M1),
-                new CodeInstruction(OpCodes.Ceq),
-                new CodeInstruction(OpCodes.Stloc_S, cmp_0x01.LocalIndex),
-                new CodeInstruction(OpCodes.Ldloc_S, ev_0x01.LocalIndex),
-                new CodeInstruction(OpCodes.Callvirt, PropertyGetter(typeof(HurtingEventArgs), nameof(HurtingEventArgs.Target))),
-                new CodeInstruction(OpCodes.Callvirt, PropertyGetter(typeof(Player), nameof(Player.Health))),
-                new CodeInstruction(OpCodes.Ldloc_S, ev_0x01.LocalIndex),
-                new CodeInstruction(OpCodes.Callvirt, PropertyGetter(typeof(HurtingEventArgs), nameof(HurtingEventArgs.Target))),
-                new CodeInstruction(OpCodes.Callvirt, PropertyGetter(typeof(Player), nameof(Player.ArtificialHealth))),
-                new CodeInstruction(OpCodes.Add),
-                new CodeInstruction(OpCodes.Stloc_S, mem_0x03.LocalIndex),
-                new CodeInstruction(OpCodes.Ldloc_S, ev_0x01.LocalIndex),
-                new CodeInstruction(OpCodes.Callvirt, PropertyGetter(typeof(HurtingEventArgs), nameof(HurtingEventArgs.Amount))),
-                new CodeInstruction(OpCodes.Ldloc_S, mem_0x03.LocalIndex),
-                new CodeInstruction(OpCodes.Ceq),
-                new CodeInstruction(OpCodes.Stloc_S, cmp_0x02.LocalIndex),
-                new CodeInstruction(OpCodes.Ldloc_S, mem_0x03.LocalIndex),
-                new CodeInstruction(OpCodes.Ldloc_S, ev_0x01.LocalIndex),
-                new CodeInstruction(OpCodes.Callvirt, PropertyGetter(typeof(HurtingEventArgs), nameof(HurtingEventArgs.Amount))),
-                new CodeInstruction(OpCodes.Clt),
-                new CodeInstruction(OpCodes.Stloc_S, cmp_0x03.LocalIndex),
-                new CodeInstruction(OpCodes.Ldloc_S, cmp_0x02.LocalIndex),
-                new CodeInstruction(OpCodes.Ldloc_S, cmp_0x03.LocalIndex),
-                new CodeInstruction(OpCodes.Or),
-                new CodeInstruction(OpCodes.Ldloc_S, cmp_0x01.LocalIndex),
-                new CodeInstruction(OpCodes.Or),
-                new CodeInstruction(OpCodes.Brfalse_S, cdc),
-                new CodeInstruction(OpCodes.Ldloc_S, ev_0x01.LocalIndex),
-                new CodeInstruction(OpCodes.Callvirt, PropertyGetter(typeof(HurtingEventArgs), nameof(HurtingEventArgs.Attacker))),
-                new CodeInstruction(OpCodes.Ldloc_S, ev_0x01.LocalIndex),
-                new CodeInstruction(OpCodes.Callvirt, PropertyGetter(typeof(HurtingEventArgs), nameof(HurtingEventArgs.Target))),
-                new CodeInstruction(OpCodes.Ldloc_S, ev_0x01.LocalIndex),
-                new CodeInstruction(OpCodes.Callvirt, PropertyGetter(typeof(HurtingEventArgs), nameof(HurtingEventArgs.HitInformation))),
-                new CodeInstruction(OpCodes.Ldc_I4_1),
-                new CodeInstruction(OpCodes.Newobj, GetDeclaredConstructors(typeof(DyingEventArgs))[0]),
-                new CodeInstruction(OpCodes.Dup),
-                new CodeInstruction(OpCodes.Dup),
-                new CodeInstruction(OpCodes.Stloc_S, ev_0x02.LocalIndex),
-                new CodeInstruction(OpCodes.Call, Method(typeof(Handlers.Player), nameof(Handlers.Player.OnDying))),
-                new CodeInstruction(OpCodes.Callvirt, PropertyGetter(typeof(DyingEventArgs), nameof(DyingEventArgs.IsAllowed))),
-                new CodeInstruction(OpCodes.Brfalse_S, ret),
-                new CodeInstruction(OpCodes.Ldloc_S, ev_0x02.LocalIndex),
-                new CodeInstruction(OpCodes.Callvirt, PropertyGetter(typeof(DyingEventArgs), nameof(DyingEventArgs.ItemsToDrop))),
-                new CodeInstruction(OpCodes.Brfalse_S, into),
-                new CodeInstruction(OpCodes.Ldloc_S, ev_0x02.LocalIndex),
-                new CodeInstruction(OpCodes.Callvirt, PropertyGetter(typeof(DyingEventArgs), nameof(DyingEventArgs.Target))),
-                new CodeInstruction(OpCodes.Ldloc_S, ev_0x02.LocalIndex),
-                new CodeInstruction(OpCodes.Callvirt, PropertyGetter(typeof(DyingEventArgs), nameof(DyingEventArgs.ItemsToDrop))),
-                new CodeInstruction(OpCodes.Callvirt, Method(typeof(Player), nameof(Player.ResetInventory), new[] { typeof(List<API.Features.Items.Item>) })),
-                new CodeInstruction(OpCodes.Ldloc_S, ev_0x02.LocalIndex),
-                new CodeInstruction(OpCodes.Callvirt, PropertyGetter(typeof(DyingEventArgs), nameof(DyingEventArgs.Target))),
-                new CodeInstruction(OpCodes.Callvirt, Method(typeof(Player), nameof(Player.DropItems))),
-                new CodeInstruction(OpCodes.Ldloc_S, ev_0x02.LocalIndex).WithLabels(into),
-                new CodeInstruction(OpCodes.Callvirt, PropertyGetter(typeof(DyingEventArgs), nameof(DyingEventArgs.Target))),
-                new CodeInstruction(OpCodes.Callvirt, PropertyGetter(typeof(Player), nameof(Player.Inventory))),
-                new CodeInstruction(OpCodes.Ldnull),
-                new CodeInstruction(OpCodes.Call, Method(typeof(DisarmedPlayers), nameof(DisarmedPlayers.SetDisarmedStatus))),
-                new CodeInstruction(OpCodes.Ldsfld, Field(typeof(DisarmedPlayers), nameof(DisarmedPlayers.Entries))),
-                new CodeInstruction(OpCodes.Newobj, GetDeclaredConstructors(typeof(DisarmedPlayersListMessage))[0]),
-                new CodeInstruction(OpCodes.Ldc_I4_0),
-                new CodeInstruction(OpCodes.Call, Method(typeof(NetworkUtils), nameof(NetworkUtils.SendToAuthenticated)).MakeGenericMethod(typeof(DisarmedPlayersListMessage))),
->>>>>>> 21610d79
             });
 
             newInstructions[newInstructions.Count - 1].labels.Add(ret);
