// -----------------------------------------------------------------------
// <copyright file="Interacting.cs" company="Exiled Team">
// Copyright (c) Exiled Team. All rights reserved.
// Licensed under the CC BY-SA 3.0 license.
// </copyright>
// -----------------------------------------------------------------------

namespace Exiled.Events.Patches.Events.Scp079
{
#pragma warning disable SA1118
#pragma warning disable SA1123
<<<<<<< HEAD
=======

>>>>>>> c65c7a3b
    using System.Collections.Generic;
    using System.Reflection;
    using System.Reflection.Emit;

    using Exiled.API.Features;
    using Exiled.Events.EventArgs;

    using HarmonyLib;

    using NorthwoodLib.Pools;

    using UnityEngine;

    using static HarmonyLib.AccessTools;

    /// <summary>
<<<<<<< HEAD
    /// Patches <see cref="Scp079PlayerScript.UserCode_CmdInteract(Command079, string, GameObject)"/>.
    /// Adds the <see cref="InteractingTeslaEventArgs"/>, <see cref="InteractingDoorEventArgs"/>, <see cref="Handlers.Scp079.StartingSpeaker"/> and <see cref="Handlers.Scp079.StoppingSpeaker"/> event for SCP-079.
=======
    /// Patches <see cref="Scp079PlayerScript.CallCmdInteract(string, GameObject)"/>.
    /// Adds the <see cref="InteractingTeslaEventArgs"/>, <see cref="InteractingDoorEventArgs"/>, <see cref="LockingDownEventArgs"/>, <see cref="Handlers.Scp079.StartingSpeaker"/> and <see cref="Handlers.Scp079.StoppingSpeaker"/> event for SCP-079.
>>>>>>> c65c7a3b
    /// </summary>
    [HarmonyPatch(typeof(Scp079PlayerScript), nameof(Scp079PlayerScript.UserCode_CmdInteract))]
    internal static class Interacting
    {
        private static IEnumerable<CodeInstruction> Transpiler(IEnumerable<CodeInstruction> instructions, ILGenerator generator)
        {
            List<CodeInstruction> newInstructions = ListPool<CodeInstruction>.Shared.Rent(instructions);

            #region InteractingTeslaEventArgs

            // Index offset.
            int offset = -1;

            // Find first "ldstr Tesla Gate Burst", then add the offset to get "ldloc.3".
            int index = newInstructions.FindIndex(i => i.opcode == OpCodes.Callvirt && (MethodInfo)i.operand == Method(typeof(TeslaGate), nameof(TeslaGate.RpcInstantBurst))) + offset;

            // Get the return label.
            Label returnLabel = newInstructions[newInstructions.Count - 1].labels[0];

            // Declare a local variable of the type "InteractingTeslaEventArgs";
            LocalBuilder interactingTeslaEv = generator.DeclareLocal(typeof(InteractingTeslaEventArgs));

            // var ev = new InteractingTeslaEventArgs(Player.Get(this.gameObject), teslaGameObject.GetComponent<TeslaGate>(), manaFromLabel, manaFromLabel <= this.curMana);
            //
            // Handlers.Map.OnInteractingTesla(ev);
            //
            // if (!ev.IsAllowed)
            //   return;
            var instructionsToInsert = new[]
            {
                // Player.Get(this.gameObject)
                new CodeInstruction(OpCodes.Ldarg_0),
                new CodeInstruction(OpCodes.Call, PropertyGetter(typeof(Component), nameof(Component.gameObject))),
                new CodeInstruction(OpCodes.Call, Method(typeof(Player), nameof(Player.Get), new[] { typeof(GameObject) })),

                // teslaGameObject.GetComponent<TeslaGate>();
                new CodeInstruction(OpCodes.Ldloc_S, 32),

                // manaFromLabel
                new CodeInstruction(OpCodes.Ldloc_2),

                // var ev = new InteractingTeslaEventArgs(...)
                new CodeInstruction(OpCodes.Newobj, GetDeclaredConstructors(typeof(InteractingTeslaEventArgs))[0]),
                new CodeInstruction(OpCodes.Dup),
                new CodeInstruction(OpCodes.Dup),
                new CodeInstruction(OpCodes.Stloc, interactingTeslaEv.LocalIndex),
                new CodeInstruction(OpCodes.Call, Method(typeof(Handlers.Scp079), nameof(Handlers.Scp079.OnInteractingTesla))),
                new CodeInstruction(OpCodes.Callvirt, PropertyGetter(typeof(InteractingTeslaEventArgs), nameof(InteractingTeslaEventArgs.IsAllowed))),
                new CodeInstruction(OpCodes.Brfalse, returnLabel),
                new CodeInstruction(OpCodes.Ldloc, interactingTeslaEv.LocalIndex),
                new CodeInstruction(OpCodes.Callvirt, PropertyGetter(typeof(InteractingTeslaEventArgs), nameof(InteractingTeslaEventArgs.AuxiliaryPowerCost))),
                new CodeInstruction(OpCodes.Stloc_2),
            };

            newInstructions.InsertRange(index, instructionsToInsert);

            #endregion

            #region TriggeringDoorEventArgs

            // Declare a local variable of the type "TriggeringDoorEventArgs";
            var interactingDoorEv = generator.DeclareLocal(typeof(TriggeringDoorEventArgs));

            offset = 10;

            // Find the first ',', then add the offset to get "ldloc.3".
            index = newInstructions.FindIndex(instruction => instruction.opcode == OpCodes.Ldc_I4_S &&
            (sbyte)instruction.operand == ',') + offset;

            // var ev = new TriggeringDoorEventArgs(Player.Get(this.gameObject), doorVariant, manaFromLabel, manaFromLabel <= this.curMana);
            //
            // Handlers.Scp079.OnTriggeringDoor(ev);
            //
            // if (!ev.IsAllowed)
            //   return;
            newInstructions.InsertRange(index, new[]
            {
                // Player.Get(this.gameObject)
                new CodeInstruction(OpCodes.Ldarg_0),
                new CodeInstruction(OpCodes.Call, PropertyGetter(typeof(Component), nameof(Component.gameObject))),
                new CodeInstruction(OpCodes.Call, Method(typeof(Player), nameof(Player.Get), new[] { typeof(GameObject) })),

                // doorVariant
                new CodeInstruction(OpCodes.Ldloc_0),

                // manaFromLabel
                new CodeInstruction(OpCodes.Ldloc_2),

                // !(manaFromLabel > this.curMana) --> manaFromLabel <= this.curMana
                new CodeInstruction(OpCodes.Ldloc_2),
                new CodeInstruction(OpCodes.Ldarg_0),
                new CodeInstruction(OpCodes.Ldfld, Field(typeof(Scp079PlayerScript), nameof(Scp079PlayerScript._curMana))),
                new CodeInstruction(OpCodes.Cgt),
                new CodeInstruction(OpCodes.Ldc_I4_0),
                new CodeInstruction(OpCodes.Ceq),

                // var ev = new TriggeringDoorEventArgs(...)
                new CodeInstruction(OpCodes.Newobj, GetDeclaredConstructors(typeof(TriggeringDoorEventArgs))[0]),
                new CodeInstruction(OpCodes.Dup),
                new CodeInstruction(OpCodes.Dup),
                new CodeInstruction(OpCodes.Stloc_S, interactingDoorEv.LocalIndex),

                // Handlers.Scp079.OnTriggeringDoor(ev);
                new CodeInstruction(OpCodes.Call, Method(typeof(Handlers.Scp079), nameof(Handlers.Scp079.OnTriggeringDoor))),

                // if (!ev.IsAllowed)
                //   return;
                new CodeInstruction(OpCodes.Callvirt, PropertyGetter(typeof(TriggeringDoorEventArgs), nameof(TriggeringDoorEventArgs.IsAllowed))),
                new CodeInstruction(OpCodes.Brfalse, returnLabel),

                // manaFromLabel = ev.AuxiliaryPowerCost
                new CodeInstruction(OpCodes.Ldloc_S, interactingDoorEv.LocalIndex),
                new CodeInstruction(OpCodes.Callvirt, PropertyGetter(typeof(TriggeringDoorEventArgs), nameof(TriggeringDoorEventArgs.AuxiliaryPowerCost))),
                new CodeInstruction(OpCodes.Stloc_2),
            });

            #endregion

            #region LockingDownEventArgs

            // Declare a local variable of the type "LockingDownEventArgs";
            var lockingDown = generator.DeclareLocal(typeof(LockingDownEventArgs));

            offset = 5;

            // Find the operand "Room Lockdown", then add the offset to get "ldloc.3"
            index = newInstructions.FindIndex(instruction => instruction.opcode == OpCodes.Ldstr &&
            (string)instruction.operand == "Room Lockdown") + offset;

            // var roomGameObject = GameObject.Find(this.currentZone + "/" + this.currentRoom);
            // var ev = new LockingDownEventArgs(player, roomGameObject, manaFromLabel, manaFromLabel <= this.curMana);
            //
            // Handlers.Scp079.OnLockingDown(ev);
            //
            // if (!ev.IsAllowed)
            //   return;
            newInstructions.InsertRange(index, new[]
            {
                // Player.Get(this.gameObject) => player
                new CodeInstruction(OpCodes.Ldarg_0),
                new CodeInstruction(OpCodes.Call, PropertyGetter(typeof(Component), nameof(Component.gameObject))),
                new CodeInstruction(OpCodes.Call, Method(typeof(Player), nameof(Player.Get), new[] { typeof(GameObject) })),

                // GameObject.Find(this.currentZone + "/" + this.currentRoom) => roomGameObject
                new CodeInstruction(OpCodes.Ldarg_0),
                new CodeInstruction(OpCodes.Ldfld, Field(typeof(Scp079PlayerScript), nameof(Scp079PlayerScript.currentZone))),
                new CodeInstruction(OpCodes.Ldstr, "/"),
                new CodeInstruction(OpCodes.Ldarg_0),
                new CodeInstruction(OpCodes.Ldfld, Field(typeof(Scp079PlayerScript), nameof(Scp079PlayerScript.currentRoom))),
                new CodeInstruction(OpCodes.Call, Method(typeof(string), nameof(string.Concat), new[] { typeof(string), typeof(string), typeof(string) })),
                new CodeInstruction(OpCodes.Call, Method(typeof(GameObject), nameof(GameObject.Find))),

                // manaFromLabel
                new CodeInstruction(OpCodes.Ldloc_3),

                // !(manaFromLabel > this.curMana) --> manaFromLabel <= this.curMana
                new CodeInstruction(OpCodes.Ldloc_3),
                new CodeInstruction(OpCodes.Ldarg_0),
                new CodeInstruction(OpCodes.Ldfld, Field(typeof(Scp079PlayerScript), nameof(Scp079PlayerScript.curMana))),
                new CodeInstruction(OpCodes.Cgt),
                new CodeInstruction(OpCodes.Ldc_I4_0),
                new CodeInstruction(OpCodes.Ceq),

                // var ev = new LockingDownEventArgs(...)
                new CodeInstruction(OpCodes.Newobj, GetDeclaredConstructors(typeof(LockingDownEventArgs))[0]),
                new CodeInstruction(OpCodes.Dup),
                new CodeInstruction(OpCodes.Dup),
                new CodeInstruction(OpCodes.Stloc_S, lockingDown.LocalIndex),

                // Handlers.Scp079.OnLockdowning(ev);
                new CodeInstruction(OpCodes.Call, Method(typeof(Handlers.Scp079), nameof(Handlers.Scp079.OnLockingDown))),

                // if (!ev.IsAllowed)
                //   return;
                new CodeInstruction(OpCodes.Callvirt, PropertyGetter(typeof(LockingDownEventArgs), nameof(LockingDownEventArgs.IsAllowed))),
                new CodeInstruction(OpCodes.Brfalse, returnLabel),

                // roomGameObject = ev.RoomGameObject;
                new CodeInstruction(OpCodes.Ldloc_S, lockingDown.LocalIndex),
                new CodeInstruction(OpCodes.Callvirt, PropertyGetter(typeof(LockingDownEventArgs), nameof(LockingDownEventArgs.RoomGameObject))),
                new CodeInstruction(OpCodes.Stloc_S, 35),

                // manaFromLabel = ev.AuxiliaryPowerCost
                new CodeInstruction(OpCodes.Ldloc_S, lockingDown.LocalIndex),
                new CodeInstruction(OpCodes.Callvirt, PropertyGetter(typeof(LockingDownEventArgs), nameof(LockingDownEventArgs.AuxiliaryPowerCost))),
                new CodeInstruction(OpCodes.Stloc_3),
            });

            offset = 4;

            // Find the operand "Attempting lockdown...", then add the offset to get "ldloc.3"
            index = newInstructions.FindIndex(instruction => instruction.opcode == OpCodes.Ldstr &&
            (string)instruction.operand == "Attempting lockdown...") + offset;

            const int instructionsToRemove = 8;

            // Remove "GameObject gameObject2 = GameObject.Find(this.currentZone + "/" + this.currentRoom)" instructions.
            // instead of this gameObject use roomGameObject from before;
            newInstructions.RemoveRange(index, instructionsToRemove);

            #endregion

            #region StartingSpeakerEventArgs

            // Declare a local variable of the type "StartingSpeakerEventArgs";
            var startingSpeakerEv = generator.DeclareLocal(typeof(StartingSpeakerEventArgs));

            offset = -1;

            // Find the first 1.5f, then add the offset to get "ldloc.3".
            index = newInstructions.FindIndex(instruction => instruction.opcode == OpCodes.Ldc_R4 &&
            (float)instruction.operand == 1.5f) + offset;

            // var ev = new StartingSpeakerEventArgs(Player.Get(this.gameObject), Map.FindParentRoom(this.currentCamera.gameObject), manaFromLabel, manaFromLabel * 1.5f <= this.curMana);
            //
            // Handlers.Scp079.OnStartingSpeaker(ev);
            //
            // if (!ev.IsAllowed)
            //   return;
            newInstructions.InsertRange(index, new[]
            {
                // Player.Get(this.gameObject)
                new CodeInstruction(OpCodes.Ldarg_0),
                new CodeInstruction(OpCodes.Call, PropertyGetter(typeof(Component), nameof(Component.gameObject))),
                new CodeInstruction(OpCodes.Call, Method(typeof(Player), nameof(Player.Get), new[] { typeof(GameObject) })),

                // Map.FindParentRoom(this.currentCamera.gameObject)
                new CodeInstruction(OpCodes.Ldarg_0),
                new CodeInstruction(OpCodes.Ldfld, Field(typeof(Scp079PlayerScript), nameof(Scp079PlayerScript.currentCamera))),
                new CodeInstruction(OpCodes.Call, PropertyGetter(typeof(Component), nameof(Component.gameObject))),
                new CodeInstruction(OpCodes.Call, Method(typeof(Map), nameof(Map.FindParentRoom))),

                // manaFromLabel
                new CodeInstruction(OpCodes.Ldloc_2),

                // !(manaFromLabel * 1.5f > this.curMana) --> manaFromLabel * 1.5f <= this.curMana
                new CodeInstruction(OpCodes.Ldloc_2),
                new CodeInstruction(OpCodes.Ldc_R4, 1.5f),
                new CodeInstruction(OpCodes.Mul),
                new CodeInstruction(OpCodes.Ldarg_0),
                new CodeInstruction(OpCodes.Ldfld, Field(typeof(Scp079PlayerScript), nameof(Scp079PlayerScript._curMana))),
                new CodeInstruction(OpCodes.Cgt),
                new CodeInstruction(OpCodes.Ldc_I4_0),
                new CodeInstruction(OpCodes.Ceq),

                // var ev = new StartingSpeakerEventArgs(...)
                new CodeInstruction(OpCodes.Newobj, GetDeclaredConstructors(typeof(StartingSpeakerEventArgs))[0]),
                new CodeInstruction(OpCodes.Dup),
                new CodeInstruction(OpCodes.Dup),
                new CodeInstruction(OpCodes.Stloc_S, startingSpeakerEv.LocalIndex),

                // Handlers.Scp079.OnStartingSpeaker(ev);
                new CodeInstruction(OpCodes.Call, Method(typeof(Handlers.Scp079), nameof(Handlers.Scp079.OnStartingSpeaker))),

                // if (!ev.IsAllowed)
                //   return;
                new CodeInstruction(OpCodes.Callvirt, PropertyGetter(typeof(StartingSpeakerEventArgs), nameof(StartingSpeakerEventArgs.IsAllowed))),
                new CodeInstruction(OpCodes.Brfalse, returnLabel),

                // manaFromLabel = ev.AuxiliaryPowerCost
                new CodeInstruction(OpCodes.Ldloc_S, startingSpeakerEv.LocalIndex),
                new CodeInstruction(OpCodes.Callvirt, PropertyGetter(typeof(StartingSpeakerEventArgs), nameof(StartingSpeakerEventArgs.AuxiliaryPowerCost))),
                new CodeInstruction(OpCodes.Stloc_2),
            });

            #endregion

            #region StoppingSpeakerEventArgs

            offset = -1;

            // Find the first string.Empty, then add the offset to get "ldarg.0".
            index = newInstructions.FindIndex(instruction => instruction.opcode == OpCodes.Ldsfld &&
            (FieldInfo)instruction.operand == Field(typeof(string), nameof(string.Empty))) + offset;

            // if (string.IsNullOrEmpty(this.Speaker)
            //   return;
            //
            // var ev = new StoppingSpeakerEventArgs(Player.Get(this.gameObject), Map.FindParentRoom(this.currentCamera.gameObject), true);
            //
            // Handlers.Scp079.OnStoppingSpeaker(ev);
            //
            // if (!ev.IsAllowed)
            //   return;
            newInstructions.InsertRange(index, new[]
            {
                // if (string.IsNullOrEmpty(this.Speaker)
                //   return;
                new CodeInstruction(OpCodes.Ldarg_0).MoveLabelsFrom(newInstructions[index]),
                new CodeInstruction(OpCodes.Call, PropertyGetter(typeof(Scp079PlayerScript), nameof(Scp079PlayerScript.Speaker))),
                new CodeInstruction(OpCodes.Call, Method(typeof(string), nameof(string.IsNullOrEmpty))),
                new CodeInstruction(OpCodes.Brtrue, returnLabel),

                // Player.Get(this.gameObject)
                new CodeInstruction(OpCodes.Ldarg_0),
                new CodeInstruction(OpCodes.Call, PropertyGetter(typeof(Component), nameof(Component.gameObject))),
                new CodeInstruction(OpCodes.Call, Method(typeof(Player), nameof(Player.Get), new[] { typeof(GameObject) })),

                // Map.FindParentRoom(this.currentCamera.gameObject)
                new CodeInstruction(OpCodes.Ldarg_0),
                new CodeInstruction(OpCodes.Ldfld, Field(typeof(Scp079PlayerScript), nameof(Scp079PlayerScript.currentCamera))),
                new CodeInstruction(OpCodes.Call, PropertyGetter(typeof(Component), nameof(Component.gameObject))),
                new CodeInstruction(OpCodes.Call, Method(typeof(Map), nameof(Map.FindParentRoom))),

                // true
                new CodeInstruction(OpCodes.Ldc_I4_1),

                // var ev = new StartingSpeakerEventArgs(...)
                new CodeInstruction(OpCodes.Newobj, GetDeclaredConstructors(typeof(StoppingSpeakerEventArgs))[0]),
                new CodeInstruction(OpCodes.Dup),

                // Handlers.Scp079.OnStartingSpeaker(ev);
                new CodeInstruction(OpCodes.Call, Method(typeof(Handlers.Scp079), nameof(Handlers.Scp079.OnStoppingSpeaker))),

                // if (!ev.IsAllowed)
                //   return;
                new CodeInstruction(OpCodes.Callvirt, PropertyGetter(typeof(StoppingSpeakerEventArgs), nameof(StoppingSpeakerEventArgs.IsAllowed))),
                new CodeInstruction(OpCodes.Brfalse, returnLabel),
            });

            #endregion

            #region ElevatorTeleportingEventArgs

            // Index offset.
            offset = 5;

            // Find first "ldstr Elevator Teleport", then add the offset to get "ldloc.3".
            index = newInstructions.FindIndex(instruction => instruction.opcode == OpCodes.Ldstr &&
            (string)instruction.operand == "Elevator Teleport") + offset;

            // Declare a local variable of the type "ElevatorTeleportingEventArgs";
            var elevatorTeleportEv = generator.DeclareLocal(typeof(ElevatorTeleportingEventArgs));

            // var ev = new ElevatorTeleportingEventArgs(Player.Get(this.gameObject), camera, manaFromLabel, manaFromLabel <= this.curMana);
            //
            // Handlers.Scp079.OnElevatorTeleporting(ev);
            //
            // if (!ev.IsAllowed)
            //   return;
            instructionsToInsert = new[]
            {
                // Player.Get(this.gameObject)
                new CodeInstruction(OpCodes.Ldarg_0),
                new CodeInstruction(OpCodes.Call, PropertyGetter(typeof(Component), nameof(Component.gameObject))),
                new CodeInstruction(OpCodes.Call, Method(typeof(Player), nameof(Player.Get), new[] { typeof(GameObject) })),

                // camera
                new CodeInstruction(OpCodes.Ldloc_S, 9),

                // manaFromLabel
                new CodeInstruction(OpCodes.Ldloc_2),

                // !(manaFromLabel > this.curMana) --> manaFromLabel <= this.curMana
                new CodeInstruction(OpCodes.Ldloc_2),
                new CodeInstruction(OpCodes.Ldarg_0),
                new CodeInstruction(OpCodes.Ldfld, Field(typeof(Scp079PlayerScript), nameof(Scp079PlayerScript._curMana))),
                new CodeInstruction(OpCodes.Cgt),
                new CodeInstruction(OpCodes.Ldc_I4_0),
                new CodeInstruction(OpCodes.Ceq),

                // var ev = new ElevatorTeleportingEventArgs(...)
                new CodeInstruction(OpCodes.Newobj, GetDeclaredConstructors(typeof(ElevatorTeleportingEventArgs))[0]),
                new CodeInstruction(OpCodes.Dup),
                new CodeInstruction(OpCodes.Dup),
                new CodeInstruction(OpCodes.Stloc_S, elevatorTeleportEv.LocalIndex),

                // Handlers.Map.OnElevatorTeleporting(ev);
                new CodeInstruction(OpCodes.Call, Method(typeof(Handlers.Scp079), nameof(Handlers.Scp079.OnElevatorTeleporting))),

                // if (!ev.IsAllowed)
                //   return;
                new CodeInstruction(OpCodes.Callvirt, PropertyGetter(typeof(ElevatorTeleportingEventArgs), nameof(ElevatorTeleportingEventArgs.IsAllowed))),
                new CodeInstruction(OpCodes.Brfalse, returnLabel),

                // manaFromLabel = ev.AuxiliaryPowerCost
                new CodeInstruction(OpCodes.Ldloc_S, elevatorTeleportEv.LocalIndex),
                new CodeInstruction(OpCodes.Callvirt, PropertyGetter(typeof(ElevatorTeleportingEventArgs), nameof(ElevatorTeleportingEventArgs.AuxiliaryPowerCost))),
                new CodeInstruction(OpCodes.Stloc_2),
            };

            newInstructions.InsertRange(index, instructionsToInsert);

            #endregion

            for (var z = 0; z < newInstructions.Count; z++)
                yield return newInstructions[z];

            ListPool<CodeInstruction>.Shared.Return(newInstructions);
        }
    }
}<|MERGE_RESOLUTION|>--- conflicted
+++ resolved
@@ -9,10 +9,7 @@
 {
 #pragma warning disable SA1118
 #pragma warning disable SA1123
-<<<<<<< HEAD
-=======
-
->>>>>>> c65c7a3b
+
     using System.Collections.Generic;
     using System.Reflection;
     using System.Reflection.Emit;
@@ -29,13 +26,8 @@
     using static HarmonyLib.AccessTools;
 
     /// <summary>
-<<<<<<< HEAD
     /// Patches <see cref="Scp079PlayerScript.UserCode_CmdInteract(Command079, string, GameObject)"/>.
     /// Adds the <see cref="InteractingTeslaEventArgs"/>, <see cref="InteractingDoorEventArgs"/>, <see cref="Handlers.Scp079.StartingSpeaker"/> and <see cref="Handlers.Scp079.StoppingSpeaker"/> event for SCP-079.
-=======
-    /// Patches <see cref="Scp079PlayerScript.CallCmdInteract(string, GameObject)"/>.
-    /// Adds the <see cref="InteractingTeslaEventArgs"/>, <see cref="InteractingDoorEventArgs"/>, <see cref="LockingDownEventArgs"/>, <see cref="Handlers.Scp079.StartingSpeaker"/> and <see cref="Handlers.Scp079.StoppingSpeaker"/> event for SCP-079.
->>>>>>> c65c7a3b
     /// </summary>
     [HarmonyPatch(typeof(Scp079PlayerScript), nameof(Scp079PlayerScript.UserCode_CmdInteract))]
     internal static class Interacting
