// -----------------------------------------------------------------------
// <copyright file="DamagingScp244.cs" company="Exiled Team">
// Copyright (c) Exiled Team. All rights reserved.
// Licensed under the CC BY-SA 3.0 license.
// </copyright>
// -----------------------------------------------------------------------

namespace Exiled.Events.Patches.Events.Scp244
{
#pragma warning disable SA1313
    using System;
    using System.Collections.Generic;
    using System.Reflection;
    using System.Reflection.Emit;

    using Exiled.API.Features;
    using Exiled.API.Features.DamageHandlers;
    using Exiled.Events.EventArgs;

    using HarmonyLib;

    using InventorySystem;
    using InventorySystem.Items.Usables.Scp244;
    using InventorySystem.Searching;

    using NorthwoodLib.Pools;

    using PlayerStatsSystem;

    using UnityEngine;

    using static HarmonyLib.AccessTools;

    /// <summary>
    /// Patches <see cref="Scp244DeployablePickup.Damage"/> to add missing logic to the <see cref="Scp244DeployablePickup"/>.
    /// </summary>
    [HarmonyPatch(typeof(Scp244DeployablePickup), nameof(Scp244DeployablePickup.Damage))]
    internal static class DamagingScp244
    {
        private static IEnumerable<CodeInstruction> Transpiler(IEnumerable<CodeInstruction> instructions, ILGenerator generator)
        {
            List<CodeInstruction> newInstructions = ListPool<CodeInstruction>.Shared.Rent(instructions);

            Label returnFalse = generator.DefineLabel();

            Label continueProcessing = generator.DefineLabel();

<<<<<<< HEAD
=======
            LocalBuilder eventHandler = generator.DeclareLocal(typeof(DamagingScp244EventArgs));

            // Tested by Yamato and Undid-Iridium
>>>>>>> 04c2fe4c
#pragma warning disable SA1118 // Parameter should not span multiple lines

            // Remove grenade damage check, let event handler do it.
            newInstructions.RemoveRange(0, 5);

            int insertOffset = 5;

            int index = newInstructions.FindIndex(instruction => instruction.Calls(PropertyGetter(typeof(Scp244DeployablePickup), nameof(Scp244DeployablePickup.ModelDestroyed)))) + insertOffset;

            newInstructions.RemoveRange(index, 3);

            newInstructions.InsertRange(index, new[]
            {
<<<<<<< HEAD
                new (OpCodes.Ldarg_0),

=======
                // Load Field (Because of get; set; it's property getter) of instance EStack[Scp244Deployable.State]
>>>>>>> 04c2fe4c
                new (OpCodes.Callvirt, PropertyGetter(typeof(Scp244DeployablePickup), nameof(Scp244DeployablePickup.State))),

                new (OpCodes.Ldc_I4_2),

                new (OpCodes.Beq_S, returnFalse),

                new (OpCodes.Ldarg_0),

                new (OpCodes.Ldarg_1),

                new (OpCodes.Ldarg_2),

                new (OpCodes.Newobj, GetDeclaredConstructors(typeof(DamagingScp244EventArgs))[0]),

<<<<<<< HEAD
                new (OpCodes.Dup),

                new (OpCodes.Call, Method(typeof(Handlers.Scp244), nameof(Handlers.Scp244.OnDamagingScp244))),

=======
                // Copy it for later use again EStack[]
                new (OpCodes.Stloc, eventHandler.LocalIndex),

                // Load event back unto EStack[DamagingScp244EventArgs Instance]
                new (OpCodes.Ldloc, eventHandler.LocalIndex),

                // Call Method on Instance EStack[]
                new (OpCodes.Call, Method(typeof(Handlers.Scp244), nameof(Handlers.Scp244.OnDamagingScp244))),

                // Load event back unto EStack[DamagingScp244EventArgs Instance]
                new (OpCodes.Ldloc, eventHandler.LocalIndex),

                // Call its instance field (get; set; so property getter instead of field) EStack[IsAllowed]
>>>>>>> 04c2fe4c
                new (OpCodes.Callvirt, PropertyGetter(typeof(DamagingScp244EventArgs), nameof(DamagingScp244EventArgs.IsAllowed))),

                new (OpCodes.Brtrue_S, continueProcessing),

                new CodeInstruction(OpCodes.Ldc_I4_0).WithLabels(returnFalse),
                new (OpCodes.Ret),

<<<<<<< HEAD
                new CodeInstruction(OpCodes.Nop).WithLabels(continueProcessing),
=======
                // Continue processing, and load arg 0 (instance) again EStack[Scp244DeployablePickup Instance]
                new CodeInstruction(OpCodes.Ldarg_0).WithLabels(continueProcessing),

                // Load Scp244DeployablePickup instance EStack[Scp244DeployablePickup Instance, Scp244DeployablePickup Instance]
                new CodeInstruction(OpCodes.Ldarg_0),

                // Load Scp244 health EStack[Scp244DeployablePickup Instance, health]
                new (OpCodes.Ldfld, Field(typeof(Scp244DeployablePickup), nameof(Scp244DeployablePickup._health))),

                // Load event back EStack[Scp244DeployablePickup Instance, health, DamagingScp244EventArgs Instance]
                new (OpCodes.Ldloc, eventHandler.LocalIndex),

                // Load damage handler from DamagingScp244EventArgs EStack[Scp244DeployablePickup Instance, health, Handler]
                new (OpCodes.Callvirt, PropertyGetter(typeof(DamagingScp244EventArgs), nameof(DamagingScp244EventArgs.Handler))),

                // Load damage handler from DamagingScp244EventArg.Handler EStack[Scp244DeployablePickup Instance, health, Damage]
                new (OpCodes.Callvirt, PropertyGetter(typeof(DamageHandler), nameof(DamageHandler.Damage))),

                // Game then does a sub, and stloc.
>>>>>>> 04c2fe4c
            });

            for (int z = 0; z < newInstructions.Count; z++)
                yield return newInstructions[z];

            ListPool<CodeInstruction>.Shared.Return(newInstructions);
        }
    }
}<|MERGE_RESOLUTION|>--- conflicted
+++ resolved
@@ -45,12 +45,6 @@
 
             Label continueProcessing = generator.DefineLabel();
 
-<<<<<<< HEAD
-=======
-            LocalBuilder eventHandler = generator.DeclareLocal(typeof(DamagingScp244EventArgs));
-
-            // Tested by Yamato and Undid-Iridium
->>>>>>> 04c2fe4c
 #pragma warning disable SA1118 // Parameter should not span multiple lines
 
             // Remove grenade damage check, let event handler do it.
@@ -62,14 +56,10 @@
 
             newInstructions.RemoveRange(index, 3);
 
+            // Insert event handler at start of function to determine whether to allow function to run or not.
             newInstructions.InsertRange(index, new[]
             {
-<<<<<<< HEAD
-                new (OpCodes.Ldarg_0),
-
-=======
                 // Load Field (Because of get; set; it's property getter) of instance EStack[Scp244Deployable.State]
->>>>>>> 04c2fe4c
                 new (OpCodes.Callvirt, PropertyGetter(typeof(Scp244DeployablePickup), nameof(Scp244DeployablePickup.State))),
 
                 new (OpCodes.Ldc_I4_2),
@@ -84,26 +74,18 @@
 
                 new (OpCodes.Newobj, GetDeclaredConstructors(typeof(DamagingScp244EventArgs))[0]),
 
-<<<<<<< HEAD
-                new (OpCodes.Dup),
-
-                new (OpCodes.Call, Method(typeof(Handlers.Scp244), nameof(Handlers.Scp244.OnDamagingScp244))),
-
-=======
                 // Copy it for later use again EStack[]
                 new (OpCodes.Stloc, eventHandler.LocalIndex),
 
                 // Load event back unto EStack[DamagingScp244EventArgs Instance]
                 new (OpCodes.Ldloc, eventHandler.LocalIndex),
 
-                // Call Method on Instance EStack[]
                 new (OpCodes.Call, Method(typeof(Handlers.Scp244), nameof(Handlers.Scp244.OnDamagingScp244))),
 
                 // Load event back unto EStack[DamagingScp244EventArgs Instance]
                 new (OpCodes.Ldloc, eventHandler.LocalIndex),
 
                 // Call its instance field (get; set; so property getter instead of field) EStack[IsAllowed]
->>>>>>> 04c2fe4c
                 new (OpCodes.Callvirt, PropertyGetter(typeof(DamagingScp244EventArgs), nameof(DamagingScp244EventArgs.IsAllowed))),
 
                 new (OpCodes.Brtrue_S, continueProcessing),
@@ -111,9 +93,6 @@
                 new CodeInstruction(OpCodes.Ldc_I4_0).WithLabels(returnFalse),
                 new (OpCodes.Ret),
 
-<<<<<<< HEAD
-                new CodeInstruction(OpCodes.Nop).WithLabels(continueProcessing),
-=======
                 // Continue processing, and load arg 0 (instance) again EStack[Scp244DeployablePickup Instance]
                 new CodeInstruction(OpCodes.Ldarg_0).WithLabels(continueProcessing),
 
@@ -133,7 +112,6 @@
                 new (OpCodes.Callvirt, PropertyGetter(typeof(DamageHandler), nameof(DamageHandler.Damage))),
 
                 // Game then does a sub, and stloc.
->>>>>>> 04c2fe4c
             });
 
             for (int z = 0; z < newInstructions.Count; z++)
