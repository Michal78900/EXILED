// -----------------------------------------------------------------------
// <copyright file="PickingUpScp244.cs" company="Exiled Team">
// Copyright (c) Exiled Team. All rights reserved.
// Licensed under the CC BY-SA 3.0 license.
// </copyright>
// -----------------------------------------------------------------------

namespace Exiled.Events.Patches.Events.Scp244
{
#pragma warning disable SA1313
    using System;

    using Exiled.API.Features;
    using Exiled.Events.EventArgs;

    using HarmonyLib;

    using InventorySystem;
    using InventorySystem.Items.Usables.Scp244;
    using InventorySystem.Searching;

    /// <summary>
    /// Patches <see cref="Scp244SearchCompletor.Complete"/>.
    /// Adds the <see cref="Handlers.Scp244.PickingUpScp244"/> event.
    /// </summary>
    [HarmonyPatch(typeof(Scp244SearchCompletor), nameof(Scp244SearchCompletor.Complete))]
    internal static class PickingUpScp244
    {
        private static bool Prefix(Scp244SearchCompletor __instance)
        {
<<<<<<< HEAD
            List<CodeInstruction> newInstructions = ListPool<CodeInstruction>.Shared.Rent(instructions);

            Label returnFalse = generator.DefineLabel();
            Label continueProcessing = generator.DefineLabel();
            Label normalProcessing = generator.DefineLabel();

            int offset = 1;
            int index = newInstructions.FindIndex(instruction => instruction.opcode == OpCodes.Ret) + offset;

#pragma warning disable SA1118 // Parameter should not span multiple lines
            newInstructions.InsertRange(index, new[]
            {
                // Load arg 0 (No param, instance of object) EStack[Scp244SearchCompletor Instance]
                new CodeInstruction(OpCodes.Ldarg_0),

                // Load the field within the instance, since no get; set; we can use Field. 
                new CodeInstruction(OpCodes.Ldfld, Field(typeof(Scp244SearchCompletor), nameof(Scp244SearchCompletor.Hub))),

                 // Using Owner call Player.Get static method with it (Reference hub) and get a Player back
                new CodeInstruction(OpCodes.Call, Method(typeof(Player), nameof(Player.Get), new[] { typeof(ReferenceHub) })),

                // Load arg 0 (instance) again EStack[Scp244SearchCompletor Instance]
                new CodeInstruction(OpCodes.Ldloc_0),

                // Pass all 3 variables to DamageScp244 New Object, get a new object in return EStack[PickingUpScp244EventArgs Instance]
                new CodeInstruction(OpCodes.Newobj, GetDeclaredConstructors(typeof(PickingUpScp244EventArgs))[0]),

                // Copy it for later use again EStack[PickingUpScp244EventArgs Instance, PickingUpScp244EventArgs Instance]
                new CodeInstruction(OpCodes.Dup),

                // Call Method on Instance EStack[PickingUpScp244EventArgs Instance] (pops off so that's why we needed to dup)
                new CodeInstruction(OpCodes.Call, Method(typeof(Handlers.Scp244), nameof(Handlers.Scp244.OnPickingUpScp244))),

                // Call its instance field (get; set; so property getter instead of field) EStack[IsAllowed]
                new CodeInstruction(OpCodes.Callvirt, PropertyGetter(typeof(PickingUpScp244EventArgs), nameof(PickingUpScp244EventArgs.IsAllowed))),

                // If isAllowed = 1, jump to continue route, otherwise, false return occurs below
                new CodeInstruction(OpCodes.Brtrue, continueProcessing),

                // False Route
                new CodeInstruction(OpCodes.Nop).WithLabels(returnFalse),
                new CodeInstruction(OpCodes.Ret),

                // Good route of is allowed being true 
                new CodeInstruction(OpCodes.Nop).WithLabels(continueProcessing),
            });
            for (int z = 0; z < newInstructions.Count; z++)
=======
            try
            {
                if (__instance.TargetPickup is not Scp244DeployablePickup scp244DeployablePickup)
                {
                    return false;
                }

                PickingUpScp244EventArgs ev = new(Player.Get(__instance.Hub), scp244DeployablePickup);
                Handlers.Scp244.OnPickingUpScp244(ev);
                if (!ev.IsAllowed)
                {
                    return false;
                }

                __instance.Hub.inventory.ServerAddItem(__instance.TargetPickup.Info.ItemId, __instance.TargetPickup.Info.Serial, __instance.TargetPickup);
                scp244DeployablePickup.State = Scp244State.PickedUp;
                __instance.CheckCategoryLimitHint();
                return false;
            }
            catch (Exception ex)
>>>>>>> 41334d42
            {
                Log.Error($"{typeof(PickingUpScp244).FullName}.{nameof(Prefix)}:\n{ex}");
                return true;
            }
        }
    }
}<|MERGE_RESOLUTION|>--- conflicted
+++ resolved
@@ -28,8 +28,12 @@
     {
         private static bool Prefix(Scp244SearchCompletor __instance)
         {
-<<<<<<< HEAD
-            List<CodeInstruction> newInstructions = ListPool<CodeInstruction>.Shared.Rent(instructions);
+            try
+            {
+                if (__instance.TargetPickup is not Scp244DeployablePickup scp244DeployablePickup)
+                {
+                    return false;
+                }
 
             Label returnFalse = generator.DefineLabel();
             Label continueProcessing = generator.DefineLabel();
@@ -76,28 +80,6 @@
                 new CodeInstruction(OpCodes.Nop).WithLabels(continueProcessing),
             });
             for (int z = 0; z < newInstructions.Count; z++)
-=======
-            try
-            {
-                if (__instance.TargetPickup is not Scp244DeployablePickup scp244DeployablePickup)
-                {
-                    return false;
-                }
-
-                PickingUpScp244EventArgs ev = new(Player.Get(__instance.Hub), scp244DeployablePickup);
-                Handlers.Scp244.OnPickingUpScp244(ev);
-                if (!ev.IsAllowed)
-                {
-                    return false;
-                }
-
-                __instance.Hub.inventory.ServerAddItem(__instance.TargetPickup.Info.ItemId, __instance.TargetPickup.Info.Serial, __instance.TargetPickup);
-                scp244DeployablePickup.State = Scp244State.PickedUp;
-                __instance.CheckCategoryLimitHint();
-                return false;
-            }
-            catch (Exception ex)
->>>>>>> 41334d42
             {
                 Log.Error($"{typeof(PickingUpScp244).FullName}.{nameof(Prefix)}:\n{ex}");
                 return true;
