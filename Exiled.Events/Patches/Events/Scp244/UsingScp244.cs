// -----------------------------------------------------------------------
// <copyright file="UsingScp244.cs" company="Exiled Team">
// Copyright (c) Exiled Team. All rights reserved.
// Licensed under the CC BY-SA 3.0 license.
// </copyright>
// -----------------------------------------------------------------------

namespace Exiled.Events.Patches.Events.Scp244
{
#pragma warning disable SA1313
    using System;

    using Exiled.API.Features;
    using Exiled.Events.EventArgs;

    using HarmonyLib;

    using InventorySystem;
    using InventorySystem.Items.Pickups;
    using InventorySystem.Items.Usables.Scp244;
    using InventorySystem.Searching;

    /// <summary>
    /// Patches <see cref="Scp244SearchCompletor.Complete"/>.
    /// Adds the <see cref="Handlers.Scp244.PickingUpScp244"/> event.
    /// </summary>
    [HarmonyPatch(typeof(Scp244Item), nameof(Scp244Item.ServerOnUsingCompleted))]
    internal static class UsingScp244
    {
        private static bool Prefix(Scp244Item __instance)
        {
<<<<<<< HEAD
            List<CodeInstruction> newInstructions = ListPool<CodeInstruction>.Shared.Rent(instructions);

            Label returnFalse = generator.DefineLabel();
            Label continueProcessing = generator.DefineLabel();
            Label normalProcessing = generator.DefineLabel();

            int index = 0;
#pragma warning disable SA1118 // Parameter should not span multiple lines
            newInstructions.InsertRange(index, new[]
            {

                // Load arg 0 (No param, instance of object) EStack[Scp244Item Instance]
                new CodeInstruction(OpCodes.Ldarg_0),

                // Load arg 0 (No param, instance of object) EStack[Scp244Item Instance, Scp244Item Instance]
                new CodeInstruction(OpCodes.Ldarg_0),

                // Load the field within the instance, since no get; set; we can use Field. EStack[Scp244Item Instance, Scp244Item.Owner]
                new CodeInstruction(OpCodes.Callvirt, PropertyGetter(typeof(Scp244Item), nameof(Scp244Item.Owner))),

                // Using Owner call Player.Get static method with it (Reference hub) and get a Player back  EStack[Scp244Item Instance, Player ]
                new CodeInstruction(OpCodes.Call, Method(typeof(Player), nameof(Player.Get), new[] { typeof(ReferenceHub) })),

                // Add isAllowed = true EStack[Scp244Item Instance, Player, true]
                new CodeInstruction(OpCodes.Ldc_I4_1),

                // Pass all 2 variables to DamageScp244 New Object, get a new object in return EStack[PickingUpScp244EventArgs Instance]
                new CodeInstruction(OpCodes.Newobj, GetDeclaredConstructors(typeof(UsingScp244EventArgs))[0]),

                // Copy it for later use again EStack[DamagingScp244EventArgs Instance, DamagingScp244EventArgs Instance]
                new CodeInstruction(OpCodes.Dup),

                // Call Method on Instance EStack[DamagingScp244EventArgs Instance] (pops off so that's why we needed to dup)
                new CodeInstruction(OpCodes.Call, Method(typeof(Handlers.Scp244), nameof(Handlers.Scp244.OnUsingScp244))),

                // Call its instance field (get; set; so property getter instead of field) EStack[IsAllowed]
                new CodeInstruction(OpCodes.Callvirt, PropertyGetter(typeof(DamagingScp244EventArgs), nameof(DamagingScp244EventArgs.IsAllowed))),

                // If isAllowed = 1, jump to continue route, otherwise, false return occurs below
                new CodeInstruction(OpCodes.Brtrue, continueProcessing),

                // False Route
                new CodeInstruction(OpCodes.Nop).WithLabels(returnFalse),
                new CodeInstruction(OpCodes.Ret),

                // Good route of is allowed being true 
                new CodeInstruction(OpCodes.Nop).WithLabels(continueProcessing),
            });
            for (int z = 0; z < newInstructions.Count; z++)
=======
            try
>>>>>>> 41334d42
            {
                UsingScp244EventArgs ev = new(__instance, Player.Get(__instance.Owner));
                Handlers.Scp244.OnUsingScp244(ev);
                if (!ev.IsAllowed)
                {
                    return false;
                }

                __instance._primed = true;
                __instance.OwnerInventory.ServerDropItem(__instance.ItemSerial);
                return false;
            }
<<<<<<< HEAD
            ListPool<CodeInstruction>.Shared.Return(newInstructions);
=======
            catch (Exception ex)
            {
                Log.Error($"{typeof(UsingScp244).FullName}.{nameof(Prefix)}:\n{ex}");
                return true;
            }
>>>>>>> 41334d42
        }
    }
}<|MERGE_RESOLUTION|>--- conflicted
+++ resolved
@@ -29,7 +29,6 @@
     {
         private static bool Prefix(Scp244Item __instance)
         {
-<<<<<<< HEAD
             List<CodeInstruction> newInstructions = ListPool<CodeInstruction>.Shared.Rent(instructions);
 
             Label returnFalse = generator.DefineLabel();
@@ -79,30 +78,10 @@
                 new CodeInstruction(OpCodes.Nop).WithLabels(continueProcessing),
             });
             for (int z = 0; z < newInstructions.Count; z++)
-=======
-            try
->>>>>>> 41334d42
             {
-                UsingScp244EventArgs ev = new(__instance, Player.Get(__instance.Owner));
-                Handlers.Scp244.OnUsingScp244(ev);
-                if (!ev.IsAllowed)
-                {
-                    return false;
-                }
-
-                __instance._primed = true;
-                __instance.OwnerInventory.ServerDropItem(__instance.ItemSerial);
-                return false;
+                yield return newInstructions[z];
             }
-<<<<<<< HEAD
             ListPool<CodeInstruction>.Shared.Return(newInstructions);
-=======
-            catch (Exception ex)
-            {
-                Log.Error($"{typeof(UsingScp244).FullName}.{nameof(Prefix)}:\n{ex}");
-                return true;
-            }
->>>>>>> 41334d42
         }
     }
 }